--- conflicted
+++ resolved
@@ -48,11 +48,7 @@
 
   @Test
   public void testInsert() {
-<<<<<<< HEAD
-    Mutator<String> m = createMutator(keyspaceOperator, se);
-=======
-    Mutator m = createMutator(keyspace);
->>>>>>> 6756e8ea
+    Mutator<String> m = createMutator(keyspace, se);
     MutationResult mr = m.insert("k", "Standard1", createColumn("name", "value", se, se));
     assertTrue("Execution time on single insert should be > 0",mr.getExecutionTimeMicro() > 0);
     assertTrue("Should have operated on a host", mr.getHostUsed() != null);
@@ -61,11 +57,7 @@
 
   @Test
   public void testInsertSuper() {
-<<<<<<< HEAD
-    Mutator<String> m = createMutator(keyspaceOperator, se);
-=======
-    Mutator m = createMutator(keyspace);
->>>>>>> 6756e8ea
+    Mutator<String> m = createMutator(keyspace, se);
     List<HColumn<String, String>> columnList = new ArrayList<HColumn<String,String>>();
     columnList.add(createColumn("name","value",se,se));
     HSuperColumn<String, String, String> superColumn =
@@ -79,11 +71,7 @@
   public void testBatchMutationManagement() {
     String cf = "Standard1";
 
-<<<<<<< HEAD
-    Mutator<String> m = createMutator(keyspaceOperator, se);
-=======
-    Mutator m = createMutator(keyspace);
->>>>>>> 6756e8ea
+    Mutator<String> m = createMutator(keyspace, se);
     for (int i = 0; i < 5; i++) {
       m.addInsertion("k" + i, cf, createColumn("name", "value" + i, se, se));
     }
@@ -113,21 +101,21 @@
     }
     m.execute();
   }
-  
+
   @Test
   public void testRowDeletion() {
     String cf = "Standard1";
 
-    Mutator<String> m = createMutator(keyspaceOperator, se);
+    Mutator<String> m = createMutator(keyspace, se);
     for (int i = 0; i < 5; i++) {
       m.addInsertion("k" + i, cf, createColumn("name", "value" + i, se, se));
     }
     MutationResult r = m.execute();
-    
+
     for (int i = 0; i < 5; i++) {
       m.addDeletion("k" + i, cf, null, se);
-    }    
-    m.execute();    
+    }
+    m.execute();
   }
 
   private void assertColumnExists(String keyspace, String cf, String key, String column) {
