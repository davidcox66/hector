package me.prettyprint.cassandra;

import java.io.IOException;

import me.prettyprint.cassandra.service.CassandraClient;
import me.prettyprint.cassandra.service.CassandraClientPool;
import me.prettyprint.cassandra.service.CassandraClientPoolFactory;
import me.prettyprint.cassandra.service.CassandraHostConfigurator;
import me.prettyprint.cassandra.service.Keyspace;
import me.prettyprint.cassandra.testutils.EmbeddedServerHelper;

import org.apache.thrift.transport.TTransportException;
import org.junit.AfterClass;
import org.junit.BeforeClass;

/**
 * Base class for test cases that need access to EmbeddedServerHelper
 *
 * @author Nate McCall (nate@vervewireless.com)
 *
 */
public abstract class BaseEmbededServerSetupTest {

  private static EmbeddedServerHelper embedded;

  protected CassandraClientPool pools;  
  protected CassandraHostConfigurator cassandraHostConfigurator;

  /**
   * Set embedded cassandra up and spawn it in a new thread.
   *
   * @throws TTransportException
   * @throws IOException
   * @throws InterruptedException
   */
  @BeforeClass
  public static void setup() throws TTransportException, IOException, InterruptedException {
    embedded = new EmbeddedServerHelper();
    embedded.setup();
  }

  @AfterClass
  public static void teardown() throws IOException {
    embedded.teardown();
    embedded = null;
  }
<<<<<<< HEAD
=======
  
  
  protected void setupClient() {
    cassandraHostConfigurator = new CassandraHostConfigurator("127.0.0.1:9170");
    pools = CassandraClientPoolFactory.INSTANCE.createNew(cassandraHostConfigurator);
  }

>>>>>>> 92551fe9
}<|MERGE_RESOLUTION|>--- conflicted
+++ resolved
@@ -2,11 +2,9 @@
 
 import java.io.IOException;
 
-import me.prettyprint.cassandra.service.CassandraClient;
 import me.prettyprint.cassandra.service.CassandraClientPool;
 import me.prettyprint.cassandra.service.CassandraClientPoolFactory;
 import me.prettyprint.cassandra.service.CassandraHostConfigurator;
-import me.prettyprint.cassandra.service.Keyspace;
 import me.prettyprint.cassandra.testutils.EmbeddedServerHelper;
 
 import org.apache.thrift.transport.TTransportException;
@@ -23,7 +21,7 @@
 
   private static EmbeddedServerHelper embedded;
 
-  protected CassandraClientPool pools;  
+  protected CassandraClientPool pools;
   protected CassandraHostConfigurator cassandraHostConfigurator;
 
   /**
@@ -44,14 +42,10 @@
     embedded.teardown();
     embedded = null;
   }
-<<<<<<< HEAD
-=======
-  
-  
+
+
   protected void setupClient() {
     cassandraHostConfigurator = new CassandraHostConfigurator("127.0.0.1:9170");
     pools = CassandraClientPoolFactory.INSTANCE.createNew(cassandraHostConfigurator);
   }
-
->>>>>>> 92551fe9
 }