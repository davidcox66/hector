--- conflicted
+++ resolved
@@ -1,99 +1,37 @@
-<<<<<<< HEAD
-/*
- * Copyright (c) 2009 Openwave Systems Inc. All rights reserved.
- *
- * The copyright to the computer software herein is the property of
- * Openwave Systems Inc. The software may be used and/or copied only
- * with the written permission of Openwave Systems Inc. or in accordance
- * with the terms and conditions stipulated in the agreement/contract
- * under which the software has been supplied.
- *
- * $Id: $
- */
-package me.prettyprint.cassandra.service;
-
-
-import static org.junit.Assert.fail;
-
-import org.junit.Test;
-import org.slf4j.Logger;
-import org.slf4j.LoggerFactory;
-
-/**
- * Test @link {@link ClockResolutionTest}
- * @author Patricio Echague (patricioe@gmail.com)
- *
- */
-public class ClockResolutionTest {
-
-	private static final Logger log = LoggerFactory.getLogger(ClockResolutionTest.class);
-
-	/**
-	 * Test that multiple calls do not generate the same clock (timestamp)
-	 */
-	@Test
-	public void testMicrosecondsSync() throws Exception {
-		long previous = ClockResolution.MICROSECONDS_SYNC.createClock();
-		for (int i = 0; i < 50; i++) {
-			long current = ClockResolution.MICROSECONDS_SYNC.createClock();
-			log.debug("previous=" + previous + " - current=" +  current);
-			if (current == previous) {
-				fail("Two calls to clock generated the same timestamp. (previous="
-						+ previous + " - current=" +  current + "). Cycle:" + i);
-			}
-			current = previous;
-
-		}
-	}
-
-}
-=======
-/*
- * Copyright (c) 2009 Openwave Systems Inc. All rights reserved.
- *
- * The copyright to the computer software herein is the property of
- * Openwave Systems Inc. The software may be used and/or copied only
- * with the written permission of Openwave Systems Inc. or in accordance
- * with the terms and conditions stipulated in the agreement/contract
- * under which the software has been supplied.
- *
- * $Id: $
- */
-package me.prettyprint.cassandra.service;
-
-
-import static org.junit.Assert.fail;
-
-import org.junit.Test;
-import org.slf4j.Logger;
-import org.slf4j.LoggerFactory;
-
-/**
- * Test @link {@link ClockResolutionTest}
- * @author Patricio Echague (patricioe@gmail.com)
- *
- */
-public class ClockResolutionTest {
-
-	private static final Logger log = LoggerFactory.getLogger(ClockResolutionTest.class);
-
-	/**
-	 * Test that multiple calls do not generate the same clock (timestamp)
-	 */
-	@Test
-	public void testMicrosecondsSync() throws Exception {
-		long previous = ClockResolution.MICROSECONDS_SYNC.createClock();
-		for (int i = 0; i < 50; i++) {
-			long current = ClockResolution.MICROSECONDS_SYNC.createClock();
-			log.debug("previous=" + previous + " - current=" +  current);
-			if (current == previous) {
-				fail("Two calls to clock generated the same timestamp. (previous="
-						+ previous + " - current=" +  current + ")");
-			}
-			current = previous;
-
-		}
-	}
-
-}
->>>>>>> c832174d
+package me.prettyprint.cassandra.service;
+
+import static org.junit.Assert.fail;
+
+import org.junit.Test;
+import org.slf4j.Logger;
+import org.slf4j.LoggerFactory;
+
+/**
+ * Test @link {@link ClockResolutionTest}
+ *
+ * @author Patricio Echague (patricioe@gmail.com)
+ *
+ */
+public class ClockResolutionTest {
+
+  private static final Logger log = LoggerFactory.getLogger(ClockResolutionTest.class);
+
+  /**
+   * Test that multiple calls do not generate the same clock (timestamp)
+   */
+  @Test
+  public void testMicrosecondsSync() throws Exception {
+    long previous = ClockResolution.MICROSECONDS_SYNC.createClock();
+    for (int i = 0; i < 50; i++) {
+      long current = ClockResolution.MICROSECONDS_SYNC.createClock();
+      log.debug("previous=" + previous + " - current=" + current);
+      if (current == previous) {
+        fail("Two calls to clock generated the same timestamp. (previous=" + previous
+            + " - current=" + current + "). Cycle:" + i);
+      }
+      current = previous;
+
+    }
+  }
+
+}