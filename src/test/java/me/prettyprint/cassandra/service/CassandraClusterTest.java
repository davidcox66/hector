package me.prettyprint.cassandra.service;

import static org.junit.Assert.assertEquals;
import static org.junit.Assert.assertNotNull;

import java.net.UnknownHostException;
import java.util.Arrays;
import java.util.List;

import me.prettyprint.cassandra.BaseEmbededServerSetupTest;

import org.apache.cassandra.thrift.CfDef;
import org.apache.cassandra.thrift.KsDef;
import org.apache.cassandra.thrift.NotFoundException;
import org.apache.cassandra.thrift.TokenRange;
import org.apache.thrift.TException;
import org.apache.thrift.transport.TTransportException;
import org.junit.Before;
import org.junit.Test;


public class CassandraClusterTest extends BaseEmbededServerSetupTest {

<<<<<<< HEAD
  private Cluster cassandraCluster;
=======
  private ThriftCluster cassandraCluster;
>>>>>>> b0dc2661
  private CassandraHostConfigurator cassandraHostConfigurator;


  @Before
  public void setupCase() throws TTransportException, TException, IllegalArgumentException,
          NotFoundException, UnknownHostException, Exception {
    cassandraHostConfigurator = new CassandraHostConfigurator("localhost:9170");
<<<<<<< HEAD
    cassandraCluster = new ClusterImpl("Test Cluster", cassandraHostConfigurator);
=======
    cassandraCluster = new ThriftCluster("Test Cluster", cassandraHostConfigurator);
>>>>>>> b0dc2661
  }

  @Test
  public void testDescribeKeyspaces() throws Exception {
    List<KsDef> keyspaces = cassandraCluster.describeKeyspaces();
    assertEquals(2,keyspaces.size());
  }

  @Test
  public void testDescribeClusterName() throws Exception {
    assertEquals("Test Cluster",cassandraCluster.describeClusterName());
  }

  /**
   * This will need to be updated as we update the Thrift API, but probably a good sanity check
   *
   */
  @Test
  public void testDescribeThriftVersion() throws Exception {
    assertEquals("17.0.0",cassandraCluster.describeThriftVersion());
  }

  @Test
  public void testDescribeRing() throws Exception {
    List<TokenRange> ring = cassandraCluster.describeRing("Keyspace1");
    assertEquals(1, ring.size());
  }



  @Test
  public void testDescribeKeyspace() throws Exception {
    KsDef keyspaceDetail = cassandraCluster.describeKeyspace("Keyspace1");
    assertNotNull(keyspaceDetail);
<<<<<<< HEAD
    assertEquals(7, keyspaceDetail.cf_defs.size());
  }

  @Test
  public void testDescribePartitioner() throws Exception {
    String partitioner = cassandraCluster.describePartitioner();
    assertEquals("org.apache.cassandra.dht.OrderPreservingPartitioner",partitioner);
  }
  
  @Test
  public void testAddDropColdropumnFamily() throws Exception {
    CfDef cfDef = new CfDef("Keyspace1", "DynCf");
    String cfid = cassandraCluster.addColumnFamily(cfDef);
    cassandraCluster.renameColumnFamily("DynCf", "MyDynCf");
    assertNotNull(cfid);
    String cfid2 = cassandraCluster.dropColumnFamily("Keyspace1", "MyDynCf");
    assertNotNull(cfid2);
  }
  
  @Test
  public void testAddDropKeyspace() throws Exception {
    CfDef cfDef = new CfDef("DynKeyspace", "DynCf");
    String ksid = cassandraCluster.addKeyspace(new KsDef("DynKeyspace", "org.apache.cassandra.locator.SimpleStrategy", 1, Arrays.asList(cfDef)));
    cassandraCluster.renameKeyspace("DynKeyspace", "MyDynKeyspace");
    String ksid2 = cassandraCluster.dropKeyspace("MyDynKeyspace");
    assertNotNull(ksid2);
  }
=======
    assertEquals(4,keyspaceDetail.size());
  }

>>>>>>> b0dc2661
}<|MERGE_RESOLUTION|>--- conflicted
+++ resolved
@@ -8,9 +8,9 @@
 import java.util.List;
 
 import me.prettyprint.cassandra.BaseEmbededServerSetupTest;
+import me.prettyprint.hector.api.ddl.HCfDef;
+import me.prettyprint.hector.api.ddl.HKsDef;
 
-import org.apache.cassandra.thrift.CfDef;
-import org.apache.cassandra.thrift.KsDef;
 import org.apache.cassandra.thrift.NotFoundException;
 import org.apache.cassandra.thrift.TokenRange;
 import org.apache.thrift.TException;
@@ -21,11 +21,7 @@
 
 public class CassandraClusterTest extends BaseEmbededServerSetupTest {
 
-<<<<<<< HEAD
-  private Cluster cassandraCluster;
-=======
   private ThriftCluster cassandraCluster;
->>>>>>> b0dc2661
   private CassandraHostConfigurator cassandraHostConfigurator;
 
 
@@ -33,16 +29,12 @@
   public void setupCase() throws TTransportException, TException, IllegalArgumentException,
           NotFoundException, UnknownHostException, Exception {
     cassandraHostConfigurator = new CassandraHostConfigurator("localhost:9170");
-<<<<<<< HEAD
-    cassandraCluster = new ClusterImpl("Test Cluster", cassandraHostConfigurator);
-=======
     cassandraCluster = new ThriftCluster("Test Cluster", cassandraHostConfigurator);
->>>>>>> b0dc2661
   }
 
   @Test
   public void testDescribeKeyspaces() throws Exception {
-    List<KsDef> keyspaces = cassandraCluster.describeKeyspaces();
+    List<HKsDef> keyspaces = cassandraCluster.describeKeyspaces();
     assertEquals(2,keyspaces.size());
   }
 
@@ -70,10 +62,9 @@
 
   @Test
   public void testDescribeKeyspace() throws Exception {
-    KsDef keyspaceDetail = cassandraCluster.describeKeyspace("Keyspace1");
+    HKsDef keyspaceDetail = cassandraCluster.describeKeyspace("Keyspace1");
     assertNotNull(keyspaceDetail);
-<<<<<<< HEAD
-    assertEquals(7, keyspaceDetail.cf_defs.size());
+    assertEquals(7, keyspaceDetail.getCfDefs().size());
   }
 
   @Test
@@ -81,28 +72,24 @@
     String partitioner = cassandraCluster.describePartitioner();
     assertEquals("org.apache.cassandra.dht.OrderPreservingPartitioner",partitioner);
   }
-  
+
   @Test
   public void testAddDropColdropumnFamily() throws Exception {
-    CfDef cfDef = new CfDef("Keyspace1", "DynCf");
+    HCfDef cfDef = new ThriftCfDef("Keyspace1", "DynCf");
     String cfid = cassandraCluster.addColumnFamily(cfDef);
     cassandraCluster.renameColumnFamily("DynCf", "MyDynCf");
     assertNotNull(cfid);
     String cfid2 = cassandraCluster.dropColumnFamily("Keyspace1", "MyDynCf");
     assertNotNull(cfid2);
   }
-  
+
   @Test
   public void testAddDropKeyspace() throws Exception {
-    CfDef cfDef = new CfDef("DynKeyspace", "DynCf");
-    String ksid = cassandraCluster.addKeyspace(new KsDef("DynKeyspace", "org.apache.cassandra.locator.SimpleStrategy", 1, Arrays.asList(cfDef)));
+    HCfDef cfDef = new ThriftCfDef("DynKeyspace", "DynCf");
+    cassandraCluster.addKeyspace(
+        new ThriftKsDef("DynKeyspace", "org.apache.cassandra.locator.SimpleStrategy", 1, Arrays.asList(cfDef)));
     cassandraCluster.renameKeyspace("DynKeyspace", "MyDynKeyspace");
     String ksid2 = cassandraCluster.dropKeyspace("MyDynKeyspace");
     assertNotNull(ksid2);
   }
-=======
-    assertEquals(4,keyspaceDetail.size());
-  }
-
->>>>>>> b0dc2661
 }