--- conflicted
+++ resolved
@@ -8,16 +8,11 @@
 import java.util.List;
 import java.util.Map;
 
-<<<<<<< HEAD
-import me.prettyprint.cassandra.service.CassandraClient.FailoverPolicy;
+import me.prettyprint.cassandra.connection.HConnectionManager;
+import me.prettyprint.cassandra.serializers.StringSerializer;
+import me.prettyprint.hector.api.ConsistencyLevel;
 import me.prettyprint.hector.api.ddl.ColumnFamilyDefinition;
 import me.prettyprint.hector.api.ddl.KeyspaceDefinition;
-=======
-import me.prettyprint.cassandra.connection.HConnectionManager;
-import me.prettyprint.cassandra.serializers.StringSerializer;
-import me.prettyprint.hector.api.ddl.HCfDef;
-import me.prettyprint.hector.api.ddl.HKsDef;
->>>>>>> f40bd016
 import me.prettyprint.hector.api.exceptions.HInvalidRequestException;
 import me.prettyprint.hector.api.exceptions.HectorException;
 import me.prettyprint.hector.api.exceptions.HectorTransportException;
@@ -27,7 +22,6 @@
 import org.apache.cassandra.thrift.ColumnOrSuperColumn;
 import org.apache.cassandra.thrift.ColumnParent;
 import org.apache.cassandra.thrift.ColumnPath;
-import org.apache.cassandra.thrift.ConsistencyLevel;
 import org.apache.cassandra.thrift.IndexClause;
 import org.apache.cassandra.thrift.KeyRange;
 import org.apache.cassandra.thrift.KeySlice;
@@ -52,29 +46,11 @@
 
   private final String keyspaceName;
 
-<<<<<<< HEAD
   private final KeyspaceDefinition keyspaceDesc;
 
   private final ConsistencyLevel consistency;
 
-  private final FailoverPolicy failoverPolicy;
-=======
-  //private final HKsDef keyspaceDesc;
->>>>>>> f40bd016
-
-  private final ConsistencyLevel consistency;  
-
   private final ExceptionsTranslator xtrans;
-<<<<<<< HEAD
-
-  public KeyspaceServiceImpl(CassandraClient client, String keyspaceName,
-      KeyspaceDefinition keyspaceDesc,  me.prettyprint.hector.api.ConsistencyLevel consistencyLevel,
-      FailoverPolicy failoverPolicy, CassandraClientPool clientPools, CassandraClientMonitor monitor)
-      throws HectorTransportException {
-    this.client = client;
-    this.consistency = ConsistencyLevel.valueOf(consistencyLevel.name());
-    this.keyspaceDesc = keyspaceDesc;
-=======
   
   private final HConnectionManager connectionManager;
   
@@ -87,7 +63,6 @@
       HConnectionManager connectionManager)
       throws HectorTransportException {
     this.consistency = consistencyLevel;
->>>>>>> f40bd016
     this.keyspaceName = keyspaceName;
     this.connectionManager = connectionManager;
     xtrans = new ExceptionsTranslatorImpl();
@@ -141,14 +116,11 @@
     this.cassandraHost = op.getCassandraHost();
   }
 
-<<<<<<< HEAD
-=======
   public CassandraHost getCassandraHost() {
     return this.cassandraHost;
   }
 
 
->>>>>>> f40bd016
   @Override
   public Map<ByteBuffer, List<Column>> getRangeSlices(final ColumnParent columnParent,
       final SlicePredicate predicate, final KeyRange keyRange) throws HectorException {
@@ -629,7 +601,6 @@
       return me.prettyprint.hector.api.ConsistencyLevel.valueOf(consistency.name());
   }
 
-<<<<<<< HEAD
   @Override
   public long createClock() {
     return client.getClockResolution().createClock();
@@ -637,11 +608,6 @@
 
   private ColumnFamilyDefinition getCfDef(String cf) {
       List<ColumnFamilyDefinition> cfDefs = keyspaceDesc.getCfDefs();
-=======
-/*
-  private HCfDef getCfDef(String cf) {
-      List<HCfDef> cfDefs = keyspaceDesc.getCfDefs();
->>>>>>> f40bd016
       if (cfDefs != null) {
           for (ColumnFamilyDefinition cfDef: cfDefs) {
               if (cf.equals(cfDef.getName())) {
@@ -651,7 +617,7 @@
       }
       return null;
   }
-*/
+
 //  /**
 //   * Make sure that if the given column path was a Column. Throws an
 //   * InvalidRequestException if not.
