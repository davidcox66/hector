package me.prettyprint.cassandra.service;

import java.util.HashSet;
import java.util.List;
import java.util.Set;

import me.prettyprint.hector.api.Cluster;
import me.prettyprint.hector.api.ddl.ColumnFamilyDefinition;
import me.prettyprint.hector.api.ddl.KeyspaceDefinition;
import me.prettyprint.hector.api.exceptions.HectorException;

import org.apache.cassandra.thrift.Cassandra;
import org.apache.cassandra.thrift.KsDef;
import org.apache.cassandra.thrift.TokenRange;
import org.apache.cassandra.thrift.Cassandra.Client;

public class ThriftCluster extends AbstractCluster implements Cluster {

  public ThriftCluster(String clusterName, CassandraHostConfigurator cassandraHostConfigurator) {
    super(clusterName, cassandraHostConfigurator);
  }


  public List<TokenRange> describeRing(final String keyspace) throws HectorException {
    Operation<List<TokenRange>> op = new Operation<List<TokenRange>>(OperationType.META_READ) {
      @Override
      public List<TokenRange> execute(Cassandra.Client cassandra) throws HectorException {
        try {
          return cassandra.describe_ring(keyspace);
        } catch (Exception e) {
          throw xtrans.translate(e);
        }
      }
    };
    connectionManager.operateWithFailover(op);
    return op.getResult();
  }

  @Override
  protected Set<String> buildHostNames(Cassandra.Client cassandra) throws HectorException {
    Operation<Set<String>> op = new Operation<Set<String>>(OperationType.META_READ) {      
      @Override
      public Set<String> execute(Client cassandra) throws HectorException {
        try {
          Set<String> hostnames = new HashSet<String>();
          for (KsDef keyspace : cassandra.describe_keyspaces()) {
            if (!keyspace.getName().equals(KEYSPACE_SYSTEM)) {
              List<TokenRange> tokenRanges = cassandra.describe_ring(keyspace.getName());
              for (TokenRange tokenRange : tokenRanges) {
                for (String host : tokenRange.getEndpoints()) {
                  hostnames.add(host);
                }
              }
              break;
            }
          }
          return hostnames;
        } catch (Exception e) {
          throw xtrans.translate(e);
        }
      }
    };
    connectionManager.operateWithFailover(op);
    return op.getResult();
  }

  @Override
  public String updateKeyspace(final KeyspaceDefinition ksdef) throws HectorException {
    Operation<String> op = new Operation<String>(OperationType.META_WRITE) {
      @Override
      public String execute(Cassandra.Client cassandra) throws HectorException {
        try {
          return cassandra.system_update_keyspace(((ThriftKsDef) ksdef).toThrift());
        } catch (Exception e) {
          throw xtrans.translate(e);
        }
      }
    };
    connectionManager.operateWithFailover(op);
    return op.getResult();
  }

  @Override
<<<<<<< HEAD
  public String addColumnFamily(final ColumnFamilyDefinition cfdef) throws HectorException {
    Operation<String> op = new Operation<String>(OperationType.META_WRITE) {
=======
  public String addColumnFamily(final HCfDef cfdef) throws HectorException {
    Operation<String> op = new Operation<String>(OperationType.META_WRITE, 
        FailoverPolicy.ON_FAIL_TRY_ALL_AVAILABLE, 
        cfdef.getKeyspace()) {
>>>>>>> f40bd016
      @Override
      public String execute(Cassandra.Client cassandra) throws HectorException {
        try {
          return cassandra.system_add_column_family(((ThriftCfDef) cfdef).toThrift());
        } catch (Exception e) {
          throw xtrans.translate(e);
        }
      }
    };
<<<<<<< HEAD
    operateWithFailover(cfdef.getKeyspaceName(), op);
=======
    connectionManager.operateWithFailover(op);
>>>>>>> f40bd016
    return op.getResult();
  }

  @Override
  public String addKeyspace(final KeyspaceDefinition ksdef) throws HectorException {
    Operation<String> op = new Operation<String>(OperationType.META_WRITE) {
      @Override
      public String execute(Cassandra.Client cassandra) throws HectorException {
        try {
          return cassandra.system_add_keyspace(((ThriftKsDef) ksdef).toThrift());
        } catch (Exception e) {
          throw xtrans.translate(e);
        }
      }
    };
    connectionManager.operateWithFailover(op);
    return op.getResult();
  }

}<|MERGE_RESOLUTION|>--- conflicted
+++ resolved
@@ -81,15 +81,10 @@
   }
 
   @Override
-<<<<<<< HEAD
   public String addColumnFamily(final ColumnFamilyDefinition cfdef) throws HectorException {
-    Operation<String> op = new Operation<String>(OperationType.META_WRITE) {
-=======
-  public String addColumnFamily(final HCfDef cfdef) throws HectorException {
     Operation<String> op = new Operation<String>(OperationType.META_WRITE, 
         FailoverPolicy.ON_FAIL_TRY_ALL_AVAILABLE, 
         cfdef.getKeyspace()) {
->>>>>>> f40bd016
       @Override
       public String execute(Cassandra.Client cassandra) throws HectorException {
         try {
@@ -99,11 +94,7 @@
         }
       }
     };
-<<<<<<< HEAD
-    operateWithFailover(cfdef.getKeyspaceName(), op);
-=======
     connectionManager.operateWithFailover(op);
->>>>>>> f40bd016
     return op.getResult();
   }
 
