package me.prettyprint.cassandra.service;

import java.net.UnknownHostException;
import java.util.ArrayList;
import java.util.List;
import java.util.concurrent.ConcurrentHashMap;
import java.util.concurrent.atomic.AtomicLong;

import me.prettyprint.hector.api.exceptions.HNotFoundException;
import me.prettyprint.hector.api.exceptions.HectorException;
import me.prettyprint.hector.api.exceptions.HectorTransportException;

import org.apache.cassandra.thrift.Cassandra;
import org.apache.cassandra.thrift.ConsistencyLevel;
import org.apache.cassandra.thrift.KsDef;
import org.apache.thrift.TException;
import org.slf4j.Logger;
import org.slf4j.LoggerFactory;

/**
 * Implementation of the client interface.
 *
 * @author Ran Tavory (rantav@gmail.com)
 *
 */
/*package*/ class CassandraClientImpl implements CassandraClient {

  @SuppressWarnings("unused")
  private static final Logger log = LoggerFactory.getLogger(CassandraClientImpl.class);

  /** Serial number of the client used to track client creation for debug purposes */
  private static final AtomicLong serial = new AtomicLong(0);

  private final long mySerial;

  /** The thrift object */
  private final Cassandra.Client cassandra;

  private final ClockResolution clockResolution;

  private final ConcurrentHashMap<String, KeyspaceImpl> keyspaceMap =
      new ConcurrentHashMap<String, KeyspaceImpl>();

  private String clusterName;

  private String serverVersion;

  private final KeyspaceFactory keyspaceFactory;

  private final CassandraClientPool cassandraClientPool;

  /** An instance of the cluster object used to manage meta-operations */
  private final Cluster cluster;

  /** Has the client network connection been closed? */
  private boolean closed = false;

  /** Does this client have errors */
  private boolean hasErrors = false;

  /** Whether the client has been released back to the pool already */
  private boolean released = false;

  private final CassandraHost cassandraHost;

  public CassandraClientImpl(Cassandra.Client cassandraThriftClient,
      KeyspaceFactory keyspaceFactory,
      CassandraHost cassandraHost,
      CassandraClientPool clientPools,
      Cluster cassandraCluster,
      ClockResolution clockResolution)
      throws UnknownHostException {
    mySerial = serial.incrementAndGet();
    cassandra = cassandraThriftClient;
    this.cassandraHost = cassandraHost;
    this.keyspaceFactory = keyspaceFactory;
    cassandraClientPool = clientPools;
    this.clockResolution = clockResolution;
    cluster = cassandraCluster;
  }


  @Override
  public String getClusterName() throws HectorException {
    if (clusterName == null) {
      clusterName = cluster.getName();
    }
    return clusterName;
  }


  @Override
  public Keyspace getKeyspace(String keySpaceName) throws HectorException {
    return getKeyspace(keySpaceName, DEFAULT_CONSISTENCY_LEVEL, DEFAULT_FAILOVER_POLICY);
  }


  @Override
  public Keyspace getKeyspace(String keySpaceName, ConsistencyLevel consistency) throws IllegalArgumentException,
      HNotFoundException, HectorTransportException {
    return getKeyspace(keySpaceName, consistency, DEFAULT_FAILOVER_POLICY);
  }


  @Override
  public Keyspace getKeyspace(String keyspaceName, ConsistencyLevel consistencyLevel,
      FailoverPolicy failoverPolicy)
      throws IllegalArgumentException, HNotFoundException, HectorTransportException {
    String keyspaceMapKey = buildKeyspaceMapName(keyspaceName, consistencyLevel, failoverPolicy);
    KeyspaceImpl keyspace = keyspaceMap.get(keyspaceMapKey);
    if (keyspace == null) {
<<<<<<< HEAD
      try {
        KsDef keyspaceDesc = cassandra.describe_keyspace(keyspaceName);
        keyspace = (KeyspaceImpl) keyspaceFactory.create(this, keyspaceName, keyspaceDesc,
            consistencyLevel, failoverPolicy, cassandraClientPool);
      } catch (TException e) {
        throw new HectorTransportException(e);
      } catch (org.apache.cassandra.thrift.NotFoundException e) {
        throw new NotFoundException(e);
      }
      KeyspaceImpl tmp = keyspaceMap.putIfAbsent(keyspaceMapKey , keyspace);
      if (tmp != null) {
        // There was another put that got here before we did.
        keyspace = tmp;
=======
      if (getKeyspaces().contains(keyspaceName)) {
        try {
          Map<String, Map<String, String>> keyspaceDesc = cassandra.describe_keyspace(keyspaceName);
          keyspace = (KeyspaceImpl) keyspaceFactory.create(this, keyspaceName, keyspaceDesc,
              consistencyLevel, failoverPolicy, cassandraClientPool);
        } catch (TException e) {
          throw new HectorTransportException(e);
        } catch (org.apache.cassandra.thrift.NotFoundException e) {
          throw new HNotFoundException(e);
        }
        KeyspaceImpl tmp = keyspaceMap.putIfAbsent(keyspaceMapKey , keyspace);
        if (tmp != null) {
          // There was another put that got here before we did.
          keyspace = tmp;
        }
      }else{
        throw new IllegalArgumentException(
            "Requested key space not exist, keyspaceName=" + keyspaceName);
>>>>>>> 2f881081
      }
    }
    return keyspace;
  }


  @Override
  public List<KsDef> getKeyspaces() throws HectorTransportException {
    List<KsDef> keyspaces = null;
    try {
      keyspaces = new ArrayList<KsDef>(cassandra.describe_keyspaces());
    } catch (TException e) {
      throw new HectorTransportException(e);
    }
    return keyspaces;
  }

  public boolean keyspaceExists(String keyspace) {
    List<KsDef> ksDefs = getKeyspaces();
    for (KsDef ksDef : ksDefs) {
      if (ksDef.getName().equals(keyspace)) {
        return true;
      }
    }
    return false;
  }


  @Override
  public String getServerVersion() throws HectorException {
    if (serverVersion == null) {
      serverVersion = cluster.describeThriftVersion();
    }
    return serverVersion;
   }

  /**
   * Creates a unique map name for the keyspace and its consistency level
   * @param keyspaceName
   * @param consistencyLevel
   * @return
   */
  private String buildKeyspaceMapName(String keyspaceName, ConsistencyLevel consistencyLevel,
      FailoverPolicy failoverPolicy) {
    StringBuilder b = new StringBuilder(keyspaceName);
    b.append('[');
    b.append(consistencyLevel.getValue());
    b.append(',');
    b.append(failoverPolicy);
    b.append(']');
    return b.toString();
  }


  @Override
  public Cassandra.Client getCassandra() {
    return cassandra;
  }


  @Override
  public CassandraHost getCassandraHost() {
    return cassandraHost;
  }



  @Override
  public String toString() {
    StringBuilder b = new StringBuilder();
    b.append("CassandraClient<");
    b.append(cassandraHost.getUrl());
    b.append("-");
    b.append(mySerial);
    b.append(">");
    return b.toString();
  }


  @Override
  public void markAsClosed() {
    closed = true;
  }


  @Override
  public boolean isClosed() {
    return closed;
  }


  @Override
  public boolean hasErrors() {
    return hasErrors ;
  }


  @Override
  public void markAsError() {
    hasErrors = true;
  }


  @Override
  public void removeKeyspace(Keyspace k) {
    String key = buildKeyspaceMapName(k.getName(), k.getConsistencyLevel(), k.getFailoverPolicy());
    keyspaceMap.remove(key);
  }


  @Override
  public ClockResolution getClockResolution() {
    return clockResolution;
  }


  @Override
  public boolean isReleased() {
    return released;
  }


  @Override
  public void markAsReleased() {
    released = true;
  }


  @Override
  public void markAsBorrowed() {
    released = false;
  }
}<|MERGE_RESOLUTION|>--- conflicted
+++ resolved
@@ -109,7 +109,6 @@
     String keyspaceMapKey = buildKeyspaceMapName(keyspaceName, consistencyLevel, failoverPolicy);
     KeyspaceImpl keyspace = keyspaceMap.get(keyspaceMapKey);
     if (keyspace == null) {
-<<<<<<< HEAD
       try {
         KsDef keyspaceDesc = cassandra.describe_keyspace(keyspaceName);
         keyspace = (KeyspaceImpl) keyspaceFactory.create(this, keyspaceName, keyspaceDesc,
@@ -117,32 +116,12 @@
       } catch (TException e) {
         throw new HectorTransportException(e);
       } catch (org.apache.cassandra.thrift.NotFoundException e) {
-        throw new NotFoundException(e);
+        throw new HNotFoundException(e);
       }
       KeyspaceImpl tmp = keyspaceMap.putIfAbsent(keyspaceMapKey , keyspace);
       if (tmp != null) {
         // There was another put that got here before we did.
         keyspace = tmp;
-=======
-      if (getKeyspaces().contains(keyspaceName)) {
-        try {
-          Map<String, Map<String, String>> keyspaceDesc = cassandra.describe_keyspace(keyspaceName);
-          keyspace = (KeyspaceImpl) keyspaceFactory.create(this, keyspaceName, keyspaceDesc,
-              consistencyLevel, failoverPolicy, cassandraClientPool);
-        } catch (TException e) {
-          throw new HectorTransportException(e);
-        } catch (org.apache.cassandra.thrift.NotFoundException e) {
-          throw new HNotFoundException(e);
-        }
-        KeyspaceImpl tmp = keyspaceMap.putIfAbsent(keyspaceMapKey , keyspace);
-        if (tmp != null) {
-          // There was another put that got here before we did.
-          keyspace = tmp;
-        }
-      }else{
-        throw new IllegalArgumentException(
-            "Requested key space not exist, keyspaceName=" + keyspaceName);
->>>>>>> 2f881081
       }
     }
     return keyspace;
