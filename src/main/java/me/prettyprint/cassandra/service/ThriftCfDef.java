--- conflicted
+++ resolved
@@ -46,6 +46,7 @@
     id = d.id;
     minCompactionThreshold = d.min_compaction_threshold;
     maxCompactionThreshold = d.max_compaction_threshold;
+
   }
 
   public ThriftCfDef(String keyspace, String columnFamilyName) {
@@ -142,28 +143,10 @@
 
   public CfDef toThrift() {
     CfDef d = new CfDef(keyspace, name);
-<<<<<<< HEAD
-    d.column_metadata = ThriftColumnDef.toThriftList(columnMetadata);
-    d.column_type = columnType.getValue();
-    d.comment = comment;
-    d.comparator_type = comparatorType.getClassName();
-    d.default_validation_class = defaultValidationClass;
-    d.gc_grace_seconds = gcGraceSeconds;
-    d.id = id;
-    d.key_cache_size = keyCacheSize;
-    d.max_compaction_threshold = maxCompactionThreshold;
-    d.min_compaction_threshold = minCompactionThreshold;
-    d.preload_row_cache = preloadRowCache;
-    d.read_repair_chance = readRepairChance;
-    d.row_cache_size = rowCacheSize;
-    if( subComparatorType!=null ){
-      d.subcomparator_type = subComparatorType.getClassName();
-    }
-=======
     d.setColumn_metadata(ThriftColumnDef.toThriftList(columnMetadata));
-    d.setColumn_type(columnType);
+    d.setColumn_type(columnType.getValue());
     d.setComment(comment);
-    d.setComparator_type(comparatorType);
+    d.setComparator_type(comparatorType.getClassName());
     d.setDefault_validation_class(defaultValidationClass);
     d.setGc_grace_seconds(gcGraceSeconds);
     d.setId(id);
@@ -172,8 +155,7 @@
     d.setMin_compaction_threshold(minCompactionThreshold);
     d.setRead_repair_chance(readRepairChance);
     d.setRow_cache_size(rowCacheSize);
-    d.setSubcomparator_type(subcomparatorType);
->>>>>>> f40bd016
+    d.setSubcomparator_type(subComparatorType.getClassName());
     return d;
   }
 
