--- conflicted
+++ resolved
@@ -36,11 +36,7 @@
    * The default max idle number is 5, so if clients keep idle, the total connection
    * number will decrease to 5
    */
-<<<<<<< HEAD
-  public static final int DEFAULT_MAX_IDLE = 5 ;
-=======
   public static final int DEFAULT_MAX_IDLE = -1;
->>>>>>> 1068de25
 
   public static final TimestampResolution DEFAULT_TIMESTAMP_RESOLUTION =
       TimestampResolution.MICROSECONDS;
@@ -56,11 +52,7 @@
   private ExhaustedPolicy exhaustedPolicy = ExhaustedPolicy.WHEN_EXHAUSTED_BLOCK;
   private boolean useThriftFramedTransport = DEFAULT_USE_FRAMED_THRIFT_TRANSPORT;
   private TimestampResolution timestampResolution = DEFAULT_TIMESTAMP_RESOLUTION;
-<<<<<<< HEAD
-
-=======
   //TODO(ran): private FailoverPolicy failoverPolicy = DEFAULT_FAILOVER_POLICY;
->>>>>>> 1068de25
 
   public CassandraHost(String urlPort) {
     this(parseHostFromUrl(urlPort), parsePortFromUrl(urlPort));
@@ -193,17 +185,6 @@
 
   public static int parsePortFromUrl(String urlPort) {
     return Integer.valueOf(urlPort.substring(urlPort.lastIndexOf(':')+1, urlPort.length()));
-<<<<<<< HEAD
-  }
-
-  public void setTimestampResolution(TimestampResolution timestampResolution) {
-    this.timestampResolution = timestampResolution;
-  }
-
-  public TimestampResolution getTimestampResolution() {
-    return timestampResolution;
-=======
->>>>>>> 1068de25
   }
 
   public void setTimestampResolution(TimestampResolution timestampResolution) {
