package me.prettyprint.cassandra.service;

import org.apache.cassandra.thrift.Cassandra;
import org.apache.cassandra.thrift.ConsistencyLevel;
import org.apache.cassandra.thrift.NotFoundException;
import org.apache.thrift.TException;

import java.util.List;
import java.util.Map;
import java.util.Set;


/**
 * Client object, a high level handle to the remove cassandra service.
 * <p>
 * From a client you can obtain a Keyspace. A keyspace lets you write/read the remote cassandra.
 * <p>
 * Thread safely: The client is not thread safe, do not share it between threads!
 *
 * @author rantav
 */
public interface CassandraClient {

  static final ConsistencyLevel DEFAULT_CONSISTENCY_LEVEL = ConsistencyLevel.QUORUM;

  /**
   * What should the client do if a call to cassandra node fails and we suspect that the node is
   * down. (e.g. it's a communication error, not an application error).
   *
   * {@value #FAIL_FAST} will return the error as is to the user and not try anything smart
   *
   * {@value #ON_FAIL_TRY_ONE_NEXT_AVAILABLE} will try one more random server before returning to the
   * user with an error
   *
   * {@value #ON_FAIL_TRY_ALL_AVAILABLE} will try all available servers in the cluster before giving
   * up and returning the communication error to the user.
   *
   */
  public enum FailoverPolicy {

    /** On communication failure, just return the error to the client and don't retry */
    FAIL_FAST(0, 0),
    /** On communication error try one more server before giving up */
    ON_FAIL_TRY_ONE_NEXT_AVAILABLE(1, 0),
    /** On communication error try all known servers before giving up */
    ON_FAIL_TRY_ALL_AVAILABLE(Integer.MAX_VALUE - 1, 0);

    public final int numRetries;

    public final int sleepBetweenHostsMilli;

    FailoverPolicy(int numRetries, int sleepBwHostsMilli) {
      this.numRetries = numRetries;
      sleepBetweenHostsMilli = sleepBwHostsMilli;
    }
  }

  static final FailoverPolicy DEFAULT_FAILOVER_POLICY =
      FailoverPolicy.ON_FAIL_TRY_ALL_AVAILABLE;

  /**
   * @return the underline cassandra thrift object, all remote calls will be sent to this client.
   */
  Cassandra.Client getCassandra();

  /**
   * Return given key space, if keySpaceName not exist, will throw an exception.
   * <p>
   * Thread safety: not safe ;-)
   * Really, if you require thread safety do it at the application level, this class does not
   * provide it.
   * <p>
   * Uses the default consistency level, {@link #DEFAULT_CONSISTENCY_LEVEL}
   * <p>
   * Uses the default failover policy {@link #DEFAULT_FAILOVER_POLICY}
   */
  Keyspace getKeyspace(String keyspaceName)
      throws IllegalArgumentException, NotFoundException, TException;

  /**
   * Gets s keyspace with the specified consistency level
   */
  Keyspace getKeyspace(String keyspaceName, ConsistencyLevel consistencyLevel)
      throws IllegalArgumentException, NotFoundException, TException;

  /**
   * Gets s keyspace with the specified consistency level and failover policy
   */
  Keyspace getKeyspace(String keyspaceName, ConsistencyLevel consistencyLevel, FailoverPolicy failoverPolicy)
      throws IllegalArgumentException, NotFoundException, TException;



  /**
   * Gets a string property from the server, such as:
   * "cluster name": cluster name;
   * "config file" : all config file content, if need you can try to explain it.
   * "token map" :  get the token map from local gossip protocal.
   */
  String getStringProperty(String propertyName) throws TException;


  /**
   * @return all keyspaces name of this client.
   */
  List<String> getKeyspaces() throws TException;


  /**
   * @return target server cluster name
   */
  String getClusterName() throws TException;

  /**
   * Gets the token map with an option to refresh the value from cassandra.
   * If fresh is false, a local cached value may be returned.
   *
   * @param fresh Whether to query cassandra remote host for an up to date value, or to serve
   *  a possibly cached value.
   * @return  a map from tokens to hosts.
   */
  Map<String, String> getTokenMap(boolean fresh) throws TException;


  /**
   * @return config file content.
   */
  String getConfigFile() throws TException;

  /**
   * @return Server version
   */
  String getServerVersion() throws TException;

  public int getPort();

  public String getUrl();

  /**
   * Tells all instanciated keyspaces to update their known hosts
   */
  void updateKnownHosts() throws TException;

  void markAsClosed();

  boolean isClosed();

  Set<String> getKnownHosts();

  String getIp();

  void markAsError();

  boolean hasErrors();

  void removeKeyspace(Keyspace k);

  TimestampResolution getTimestampResolution();

<<<<<<< HEAD
=======
  /**
   * @return Whether this client has been released (returned) to the pool
   */
  boolean isReleased();

  /** Marks this client has already been released back to the pool */
  void markAsReleased();

  /** Mark that this client has been borrowed from the pool. Reverts the markAsReleased */
  void markAsBorrowed();
>>>>>>> 1068de25
}<|MERGE_RESOLUTION|>--- conflicted
+++ resolved
@@ -157,8 +157,6 @@
 
   TimestampResolution getTimestampResolution();
 
-<<<<<<< HEAD
-=======
   /**
    * @return Whether this client has been released (returned) to the pool
    */
@@ -169,5 +167,4 @@
 
   /** Mark that this client has been borrowed from the pool. Reverts the markAsReleased */
   void markAsBorrowed();
->>>>>>> 1068de25
 }