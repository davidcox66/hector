package me.prettyprint.cassandra.service;

import java.util.Collections;
import java.util.NoSuchElementException;
import java.util.Set;
import java.util.concurrent.ConcurrentHashMap;
import java.util.concurrent.atomic.AtomicInteger;

import me.prettyprint.hector.api.exceptions.HectorException;

import org.apache.commons.pool.impl.GenericObjectPool;
import org.apache.commons.pool.impl.GenericObjectPoolFactory;
import org.slf4j.Logger;
import org.slf4j.LoggerFactory;

import com.google.common.collect.ImmutableSet;

/*package*/ class CassandraClientPoolByHostImpl implements CassandraClientPoolByHost {

  private static final Logger log = LoggerFactory.getLogger(CassandraClientPoolByHostImpl.class);

  private final CassandraClientFactory clientFactory;
  private final String name;
  private final int maxActive;
  private final int maxIdle;
  private final boolean lifo;
  private final long minEvictableIdleTimeMillis;
  private final long timeBetweenEvictionRunsMillis;

  private final ExhaustedPolicy exhaustedPolicy;
  private final long maxWaitTimeWhenExhausted;
  private final GenericObjectPool pool;

  private final ExceptionsTranslator xTrans;
  private final CassandraHost cassandraHost;

  /**
   * Number of currently blocked threads.
   * This includes the number of threads waiting for an idle connection, as well as threads
   * wanting for connection initialization after they won a free slot.
   */
  private final AtomicInteger blockedThreadsCount;

  /**
   * The set of live clients created by the pool.
   * This set includes both the active clients currently used by active threads as well as idle
   * clients waiting in the pool.
   */
  private final Set<CassandraClient> liveClientsFromPool;

  public CassandraClientPoolByHostImpl(CassandraHost cassandraHost,
      CassandraClientPool pools,
      CassandraClientMonitor cassandraClientMonitor) {
    this(cassandraHost, pools, cassandraClientMonitor, new CassandraClientFactory(pools, cassandraHost, cassandraClientMonitor));
  }

  public CassandraClientPoolByHostImpl(CassandraHost cassandraHost,
      CassandraClientPool pools,
      CassandraClientMonitor cassandraClientMonitor,
      CassandraClientFactory cassandraClientFactory) {
    if ( log.isDebugEnabled() ) {
      log.debug("Creating new connection pool for {}", cassandraHost.getUrl());
    }
    this.cassandraHost = cassandraHost;
    this.name = cassandraHost.getName();
    this.maxActive = cassandraHost.getMaxActive();
    this.maxIdle = cassandraHost.getMaxIdle();
    this.lifo = cassandraHost.getLifo();
    this.minEvictableIdleTimeMillis = cassandraHost.getMinEvictableIdleTimeMillis();
    this.timeBetweenEvictionRunsMillis = cassandraHost.getTimeBetweenEvictionRunsMillis();
    this.maxWaitTimeWhenExhausted = cassandraHost.getMaxWaitTimeWhenExhausted();
    this.exhaustedPolicy = cassandraHost.getExhaustedPolicy();
    this.clientFactory = cassandraClientFactory;
    xTrans = new ExceptionsTranslatorImpl();

    blockedThreadsCount = new AtomicInteger(0);
    // Create a set implemented as a ConcurrentHashMap for performance and concurrency.
    liveClientsFromPool =
        Collections.newSetFromMap(new ConcurrentHashMap<CassandraClient,Boolean>());
    pool = createPool();
  }


  public CassandraClient borrowClient() throws HectorException {
    if ( log.isDebugEnabled() ) {
      log.debug("Borrowing client from {}", this);
    }
    try {
      blockedThreadsCount.incrementAndGet();
      if ( log.isDebugEnabled() ) {
        log.debug("Just before borrow: {}", toDebugString());
      }
      CassandraClient client = (CassandraClient) pool.borrowObject();
      client.markAsBorrowed();
      liveClientsFromPool.add(client);
      if ( log.isDebugEnabled() ) {
        log.debug("Client {} successfully borrowed from {} (thread={})",
          new Object[] {client, this, Thread.currentThread().getName()});
      }
      return client;
    } catch (NoSuchElementException e) {
      log.info("Pool is exhausted {} (thread={})", toDebugString(), Thread.currentThread().getName());
      throw xTrans.translate(e);
    } catch (Exception e) {
      throw xTrans.translate(e);
    } finally {
      blockedThreadsCount.decrementAndGet();
    }
  }

  private String toDebugString() {
    StringBuilder s = new StringBuilder();
    s.append(toString());
    s.append("&maxActive=");
    s.append(pool.getMaxActive());
    s.append("&maxIdle=");
    s.append(pool.getMaxIdle());
    s.append("&lifo=");
    s.append(pool.getLifo());
    s.append("&minEvictableIdleTimeMillis=");
    s.append(pool.getMinEvictableIdleTimeMillis());
    s.append("&timeBetweenEvictionRunsMillis=");
    s.append(pool.getTimeBetweenEvictionRunsMillis());
    s.append("&blockedThreadCount=");
    s.append(blockedThreadsCount);
    s.append("&liveClientsFromPool.size=");
    s.append(liveClientsFromPool.size());
    s.append("&numActive=");
    s.append(pool.getNumActive());
    s.append("&numIdle=");
    s.append(pool.getNumIdle());
    return s.toString();
  }


  public void close() {
    try {
      pool.close();
    } catch (Exception e) {
      log.error("Unable to close pool", e);
    }
  }


  public int getNumIdle() {
    return pool.getNumIdle();
  }


  public int getNumActive() {
    return pool.getNumActive();
  }


  public int getNumBeforeExhausted() {
    return maxActive - pool.getNumActive();
  }


  public void releaseClient(CassandraClient client) throws HectorException {
    if ( log.isDebugEnabled() ) {
      log.debug("Maybe releasing client {}. is aready Released? {}", client, client.isReleased());
    }
    if (client.isReleased()) {
      // The common case with clients that had errors is that they've already been release.
      // If we release them again the pool's counters will go crazy so we don't want that...
      return;
    }
    client.markAsReleased();
    try {
      pool.returnObject(client);
    } catch (Exception e) {
      throw xTrans.translate(e);
    }
  }

  private GenericObjectPool createPool() {
    GenericObjectPoolFactory poolFactory = new GenericObjectPoolFactory(clientFactory, maxActive,
        getObjectPoolExhaustedAction(exhaustedPolicy),
        maxWaitTimeWhenExhausted, maxIdle);
    GenericObjectPool p = (GenericObjectPool) poolFactory.createPool();
    p.setTestOnBorrow(true);
    // maxIdle controls the maximum number of objects that can sit idle in the pool at any time.
    // When negative, there is no limit to the number of objects that may be idle at one time.
    p.setMaxIdle(maxIdle);

    p.setLifo(lifo);
    p.setMinEvictableIdleTimeMillis(minEvictableIdleTimeMillis);
    p.setTimeBetweenEvictionRunsMillis(timeBetweenEvictionRunsMillis);

    return p;
  }

  public static byte getObjectPoolExhaustedAction(ExhaustedPolicy exhaustedAction){
    switch(exhaustedAction){
      case WHEN_EXHAUSTED_FAIL:
        return GenericObjectPool.WHEN_EXHAUSTED_FAIL;
      case WHEN_EXHAUSTED_BLOCK:
        return GenericObjectPool.WHEN_EXHAUSTED_BLOCK;
      case WHEN_EXHAUSTED_GROW:
        return GenericObjectPool.WHEN_EXHAUSTED_GROW;
      default:
        return GenericObjectPool.WHEN_EXHAUSTED_BLOCK;
    }
  }


  public String toString() {
    return String.format("CassandraClientPoolImpl<%s>", name);
  }


  public String getName() {
    return name;
  }


  public boolean isExhausted() {
    return getNumBeforeExhausted() <= 0 &&
        (exhaustedPolicy.equals(ExhaustedPolicy.WHEN_EXHAUSTED_BLOCK) ||
         exhaustedPolicy.equals(ExhaustedPolicy.WHEN_EXHAUSTED_FAIL));
  }


  public int getNumBlockedThreads() {
    return blockedThreadsCount.intValue();
  }



  public CassandraHost getCassandraHost() {
    return cassandraHost;
  }

<<<<<<< HEAD

  public void invalidateClient(CassandraClient client) {
=======
  @Override
  public void invalidateClient(final CassandraClient client) {
>>>>>>> ec662121
    if ( log.isDebugEnabled() ) {
      log.debug("Invalidating client {}", client);
    }
    liveClientsFromPool.remove(client);
    internalInvalidateClient(client);
  }


  public Set<CassandraClient> getLiveClients() {
    return ImmutableSet.copyOf(liveClientsFromPool);
  }

  void reportDestroyed(CassandraClient client) {
    if ( log.isDebugEnabled() ) {
      log.debug("Client has been destroyed: {} (thread={})", client, Thread.currentThread().getName());
    }
    liveClientsFromPool.remove(client);
  }


  public void invalidateAll() {
    if ( log.isDebugEnabled() ) {
      log.debug("Invalidating all connections at {} (thread={})", this, Thread.currentThread().getName());
    }
    if (!liveClientsFromPool.isEmpty()) {
      final Set<CassandraClient> clients = getLiveClients(); // makes a copy of all clients
      liveClientsFromPool.clear(); // clear pool
      // invalidate all clients
      for (final CassandraClient cassandraClient : clients) {
        internalInvalidateClient(cassandraClient);
      }
    }
  }

  private void internalInvalidateClient(final CassandraClient client) {
    try {
      client.markAsError();
      if ( !client.isReleased() ) {
        client.markAsReleased();
        pool.invalidateObject(client);
      }
    } catch (final Exception e) {
      log.error("Unable to invalidate client " + client, e);
    }
  }
  public Long getMinEvictableIdleTimeMillis() {
    return minEvictableIdleTimeMillis;
  }

  public Long getTimeBetweenEvictionRunsMillis() {
    return timeBetweenEvictionRunsMillis;
  }

}<|MERGE_RESOLUTION|>--- conflicted
+++ resolved
@@ -81,6 +81,7 @@
   }
 
 
+  @Override
   public CassandraClient borrowClient() throws HectorException {
     if ( log.isDebugEnabled() ) {
       log.debug("Borrowing client from {}", this);
@@ -133,6 +134,7 @@
   }
 
 
+  @Override
   public void close() {
     try {
       pool.close();
@@ -142,21 +144,25 @@
   }
 
 
+  @Override
   public int getNumIdle() {
     return pool.getNumIdle();
   }
 
 
+  @Override
   public int getNumActive() {
     return pool.getNumActive();
   }
 
 
+  @Override
   public int getNumBeforeExhausted() {
     return maxActive - pool.getNumActive();
   }
 
 
+  @Override
   public void releaseClient(CassandraClient client) throws HectorException {
     if ( log.isDebugEnabled() ) {
       log.debug("Maybe releasing client {}. is aready Released? {}", client, client.isReleased());
@@ -205,16 +211,19 @@
   }
 
 
+  @Override
   public String toString() {
     return String.format("CassandraClientPoolImpl<%s>", name);
   }
 
 
+  @Override
   public String getName() {
     return name;
   }
 
 
+  @Override
   public boolean isExhausted() {
     return getNumBeforeExhausted() <= 0 &&
         (exhaustedPolicy.equals(ExhaustedPolicy.WHEN_EXHAUSTED_BLOCK) ||
@@ -222,23 +231,20 @@
   }
 
 
+  @Override
   public int getNumBlockedThreads() {
     return blockedThreadsCount.intValue();
   }
 
 
 
+  @Override
   public CassandraHost getCassandraHost() {
     return cassandraHost;
   }
 
-<<<<<<< HEAD
-
-  public void invalidateClient(CassandraClient client) {
-=======
   @Override
   public void invalidateClient(final CassandraClient client) {
->>>>>>> ec662121
     if ( log.isDebugEnabled() ) {
       log.debug("Invalidating client {}", client);
     }
@@ -247,6 +253,7 @@
   }
 
 
+  @Override
   public Set<CassandraClient> getLiveClients() {
     return ImmutableSet.copyOf(liveClientsFromPool);
   }
@@ -259,6 +266,7 @@
   }
 
 
+  @Override
   public void invalidateAll() {
     if ( log.isDebugEnabled() ) {
       log.debug("Invalidating all connections at {} (thread={})", this, Thread.currentThread().getName());
