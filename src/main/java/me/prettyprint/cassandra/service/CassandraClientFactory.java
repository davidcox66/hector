--- conflicted
+++ resolved
@@ -68,13 +68,8 @@
     CassandraClient c;
     try {
       c = new CassandraClientImpl(createThriftClient(cassandraHost),
-<<<<<<< HEAD
-          new KeyspaceFactory(clientMonitor), cassandraHost, pool, 
+          new KeyspaceServiceFactory(clientMonitor), cassandraHost, pool,
           pool.getCluster(), clockResolution);
-=======
-          new KeyspaceServiceFactory(clientMonitor), cassandraHost, pool, 
-          pool.getCluster(), timestampResolution);
->>>>>>> 6756e8ea
     } catch (Exception e) {
       throw new HectorException(e);
     }
@@ -135,10 +130,12 @@
     return timeoutVar;
   }
 
+  @Override
   public void activateObject(Object obj) throws Exception {
     // nada
   }
 
+  @Override
   public void destroyObject(Object obj) throws Exception {
     CassandraClient client = (CassandraClient) obj ;
     if ( log.isDebugEnabled() ) {
@@ -147,6 +144,7 @@
     closeClient(client);
   }
 
+  @Override
   public Object makeObject() throws Exception {
     if ( log.isDebugEnabled() ) {
       log.debug("Creating a new client... (thread={})", Thread.currentThread().getName());
@@ -158,6 +156,7 @@
     return c;
   }
 
+  @Override
   public boolean validateObject(Object obj) {
     return validateClient((CassandraClient) obj);
   }
@@ -177,6 +176,7 @@
     cclient.markAsClosed();
   }
 
+  @Override
   public void passivateObject(Object obj) throws Exception {
     // none
   }
