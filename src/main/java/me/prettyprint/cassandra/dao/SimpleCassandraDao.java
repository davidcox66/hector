package me.prettyprint.cassandra.dao;

import static me.prettyprint.hector.api.factory.HFactory.createColumn;
import static me.prettyprint.hector.api.factory.HFactory.createMultigetSliceQuery;
import static me.prettyprint.hector.api.factory.HFactory.createMutator;

import java.util.HashMap;
import java.util.Map;

import me.prettyprint.cassandra.model.KeyspaceOperator;
import me.prettyprint.cassandra.model.Mutator;
import me.prettyprint.cassandra.model.Result;
import me.prettyprint.cassandra.serializers.StringSerializer;
import me.prettyprint.hector.api.beans.HColumn;
import me.prettyprint.hector.api.beans.Rows;
import me.prettyprint.hector.api.exceptions.HectorException;
import me.prettyprint.hector.api.factory.HFactory;
import me.prettyprint.hector.api.query.ColumnQuery;
import me.prettyprint.hector.api.query.MultigetSliceQuery;

public class SimpleCassandraDao {

  private String columnFamilyName;
  private KeyspaceOperator keyspaceOperator;
  private final StringSerializer serializer = StringSerializer.get();

  /**
   * Insert a new value keyed by key
   *
   * @param key   Key for the value
   * @param value the String value to insert
   */
  public void insert(final String key, final String columnName, final String value) {
    createMutator(keyspaceOperator, serializer).insert(
        key, columnFamilyName, createColumn(columnName, value, serializer, serializer));

  }

  /**
   * Get a string value.
   *
   * @return The string value; null if no value exists for the given key.
   */
  public String get(final String key, final String columnName) throws HectorException {
    ColumnQuery<String, String, String> q = HFactory.createColumnQuery(keyspaceOperator,
        serializer, serializer, serializer);
    Result<HColumn<String, String>> r = q.setKey(key).
        setName(columnName).
        setColumnFamily(columnFamilyName).
        execute();
    HColumn<String, String> c = r.get();
    return c != null ? c.getValue() : null;
  }

  /**
   * Get multiple values
   * @param keys
   * @return
   */
  public Map<String, String> getMulti(String columnName, String... keys) {
    MultigetSliceQuery<String, String,String> q = createMultigetSliceQuery(keyspaceOperator, serializer, serializer, serializer);
    q.setColumnFamily(columnFamilyName);
    q.setKeys(keys);
    q.setColumnNames(columnName);

<<<<<<< HEAD
    Result<Rows<String,String,String>> r = q.execute();
    Rows<String,String,String> rows = r.get();
=======
    Result<Rows<String,String>> r = q.execute();
    Rows<String, String> rows = r.get();
>>>>>>> b9a6d25d
    Map<String, String> ret = new HashMap<String, String>(keys.length);
    for (String k: keys) {
      HColumn<String, String> c = rows.getByKey(k).getColumnSlice().getColumnByName(columnName);
      if (c != null && c.getValue() != null) {
        ret.put(k, c.getValue());
      }
    }
    return ret;
  }

  /**
   * Insert multiple values for a given columnName
   */
  public void insertMulti(String columnName, Map<String, String> keyValues) {
    Mutator<String> m = createMutator(keyspaceOperator, serializer);
    for (Map.Entry<String, String> keyValue: keyValues.entrySet()) {
      m.addInsertion(keyValue.getKey(), columnFamilyName,
          createColumn(columnName, keyValue.getValue(), keyspaceOperator.createClock(), serializer, serializer));
    }
    m.execute();
  }


  /**
   * Delete multiple values
   */
  public void delete(String columnName, String... keys) {
    Mutator<String> m = createMutator(keyspaceOperator, serializer);
    for (String key: keys) {
      m.addDeletion(key, columnFamilyName,  columnName, serializer);
    }
    m.execute();
  }

  public void setColumnFamilyName(String columnFamilyName) {
    this.columnFamilyName = columnFamilyName;
  }


  public void setKeyspaceOperator(KeyspaceOperator keyspaceOperator) {
    this.keyspaceOperator = keyspaceOperator;
  }


}<|MERGE_RESOLUTION|>--- conflicted
+++ resolved
@@ -63,13 +63,8 @@
     q.setKeys(keys);
     q.setColumnNames(columnName);
 
-<<<<<<< HEAD
     Result<Rows<String,String,String>> r = q.execute();
     Rows<String,String,String> rows = r.get();
-=======
-    Result<Rows<String,String>> r = q.execute();
-    Rows<String, String> rows = r.get();
->>>>>>> b9a6d25d
     Map<String, String> ret = new HashMap<String, String>(keys.length);
     for (String k: keys) {
       HColumn<String, String> c = rows.getByKey(k).getColumnSlice().getColumnByName(columnName);
