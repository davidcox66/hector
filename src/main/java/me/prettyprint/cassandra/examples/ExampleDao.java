--- conflicted
+++ resolved
@@ -3,13 +3,8 @@
 import static me.prettyprint.cassandra.utils.StringUtils.bytes;
 import static me.prettyprint.cassandra.utils.StringUtils.string;
 import me.prettyprint.cassandra.dao.Command;
-<<<<<<< HEAD
 import me.prettyprint.cassandra.model.Serializer;
-import me.prettyprint.cassandra.model.HectorException;
-import me.prettyprint.cassandra.model.NotFoundException;
 import me.prettyprint.cassandra.serializers.StringSerializer;
-=======
->>>>>>> 2f881081
 import me.prettyprint.cassandra.service.Keyspace;
 import me.prettyprint.hector.api.exceptions.HNotFoundException;
 import me.prettyprint.hector.api.exceptions.HectorException;
@@ -79,13 +74,8 @@
       @Override
       public String execute(final Keyspace ks) throws HectorException {
         try {
-<<<<<<< HEAD
           return string(ks.getColumn(keySerializer.toBytes(key), createColumnPath(COLUMN_NAME)).getValue());
-        } catch (NotFoundException e) {
-=======
-          return string(ks.getColumn(key, createColumnPath(COLUMN_NAME)).getValue());
         } catch (HNotFoundException e) {
->>>>>>> 2f881081
           return null;
         }
       }
