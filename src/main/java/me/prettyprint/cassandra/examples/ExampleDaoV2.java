package me.prettyprint.cassandra.examples;

import static me.prettyprint.hector.api.factory.HFactory.createColumn;
import static me.prettyprint.hector.api.factory.HFactory.createColumnQuery;
import static me.prettyprint.hector.api.factory.HFactory.createKeyspace;
import static me.prettyprint.hector.api.factory.HFactory.createMultigetSliceQuery;
import static me.prettyprint.hector.api.factory.HFactory.createMutator;
import static me.prettyprint.hector.api.factory.HFactory.getOrCreateCluster;

import java.util.HashMap;
import java.util.Map;

<<<<<<< HEAD
import me.prettyprint.cassandra.model.KeyspaceOperator;
import me.prettyprint.cassandra.model.Mutator;
import me.prettyprint.cassandra.model.Result;
import me.prettyprint.cassandra.model.Serializer;
=======
>>>>>>> 6756e8ea
import me.prettyprint.cassandra.serializers.StringSerializer;
import me.prettyprint.cassandra.service.Cluster;
import me.prettyprint.hector.api.Keyspace;
import me.prettyprint.hector.api.beans.HColumn;
import me.prettyprint.hector.api.beans.Rows;
import me.prettyprint.hector.api.exceptions.HectorException;
import me.prettyprint.hector.api.mutation.Mutator;
import me.prettyprint.hector.api.query.ColumnQuery;
import me.prettyprint.hector.api.query.MultigetSliceQuery;
import me.prettyprint.hector.api.query.QueryResult;

public class ExampleDaoV2 {

  private final static String KEYSPACE = "Keyspace1";
  private final static String HOST_PORT = "localhost:9170";
  private final static String CF_NAME = "Standard1";
  /** Column name where values are stored */
  private final static String COLUMN_NAME = "v";
  private final StringSerializer serializer = StringSerializer.get();

  private final Keyspace keyspace;

  public static void main(String[] args) throws HectorException {
    Cluster c = getOrCreateCluster("MyCluster", HOST_PORT);
<<<<<<< HEAD
    ExampleDaoV2 ed = new ExampleDaoV2(createKeyspaceOperator(KEYSPACE, c));
    ed.insert("key1", "value1", StringSerializer.get());
=======
    ExampleDaoV2 ed = new ExampleDaoV2(createKeyspace(KEYSPACE, c));
    ed.insert("key1", "value1");
>>>>>>> 6756e8ea

    System.out.println(ed.get("key1", StringSerializer.get()));
  }

  public ExampleDaoV2(Keyspace keyspace) {
    this.keyspace = keyspace;
  }

  /**
   * Insert a new value keyed by key
   *
   * @param key   Key for the value
   * @param value the String value to insert
   */
<<<<<<< HEAD
  public <K> void insert(final K key, final String value, Serializer<K> keySerializer) {
    createMutator(keyspaceOperator, keySerializer).insert(
        key, CF_NAME, createColumn(COLUMN_NAME, value, serializer, serializer));
  }

=======
  public void insert(final String key, final String value) {
    Mutator m = createMutator(keyspace);
    m.insert(key, CF_NAME, createColumn(COLUMN_NAME, value, serializer, serializer));
  }

  private long createTimestamp() {
    return keyspace.createTimestamp();
  }

>>>>>>> 6756e8ea
  /**
   * Get a string value.
   *
   * @return The string value; null if no value exists for the given key.
   */
<<<<<<< HEAD
  public <K> String get(final K key, Serializer<K> keySerializer) throws HectorException {
    ColumnQuery<K, String, String> q = createColumnQuery(keyspaceOperator, keySerializer, serializer, serializer);
    Result<HColumn<String, String>> r = q.setKey(key).
=======
  public String get(final String key) throws HectorException {
    ColumnQuery<String, String> q = createColumnQuery(keyspace, serializer, serializer);
    QueryResult<HColumn<String, String>> r = q.setKey(key).
>>>>>>> 6756e8ea
        setName(COLUMN_NAME).
        setColumnFamily(CF_NAME).
        execute();
    HColumn<String, String> c = r.get();
    return c == null ? null : c.getValue();
  }

  /**
   * Get multiple values
   * @param keys
   * @return
   */
<<<<<<< HEAD
  public <K> Map<K, String> getMulti(Serializer<K> keySerializer, K... keys) {
    MultigetSliceQuery<K, String,String> q = createMultigetSliceQuery(keyspaceOperator, keySerializer, serializer, serializer);
=======
  public Map<String, String> getMulti(String... keys) {
    MultigetSliceQuery<String,String> q = createMultigetSliceQuery(keyspace, serializer, serializer);
>>>>>>> 6756e8ea
    q.setColumnFamily(CF_NAME);
    q.setKeys(keys);
    q.setColumnNames(COLUMN_NAME);

<<<<<<< HEAD
    Result<Rows<K, String,String>> r = q.execute();
    Rows<K, String,String> rows = r.get();
    Map<K, String> ret = new HashMap<K, String>(keys.length);
    for (K k: keys) {
      HColumn<String,String> c = rows.getByKey(k).getColumnSlice().getColumnByName(COLUMN_NAME);
=======
    QueryResult<Rows<String,String>> r = q.execute();
    Rows<String, String> rows = r.get();
    Map<String, String> ret = new HashMap<String, String>(keys.length);
    for (String k: keys) {
      HColumn<String, String> c = rows.getByKey(k).getColumnSlice().getColumnByName(COLUMN_NAME);
>>>>>>> 6756e8ea
      if (c != null && c.getValue() != null) {
        ret.put(k, c.getValue());
      }
    }
    return ret;
  }

  /**
   * Insert multiple values
   */
<<<<<<< HEAD
  public <K> void insertMulti(Map<K, String> keyValues, Serializer<K> keySerializer) {
    Mutator<K> m = createMutator(keyspaceOperator, keySerializer);
    for (Map.Entry<K, String> keyValue: keyValues.entrySet()) {
=======
  public void insertMulti(Map<String, String> keyValues) {
    Mutator m = createMutator(keyspace);
    for (Map.Entry<String, String> keyValue: keyValues.entrySet()) {
>>>>>>> 6756e8ea
      m.addInsertion(keyValue.getKey(), CF_NAME,
          createColumn(COLUMN_NAME, keyValue.getValue(), keyspaceOperator.createClock(), serializer, serializer));
    }
    m.execute();
  }

  /**
   * Delete multiple values
   */
<<<<<<< HEAD
  public <K> void delete(Serializer<K> keySerializer, K... keys) {
    Mutator<K> m = createMutator(keyspaceOperator, keySerializer);
    for (K key: keys) {
=======
  public void delete(String... keys) {
    Mutator m = createMutator(keyspace);
    for (String key: keys) {
>>>>>>> 6756e8ea
      m.addDeletion(key, CF_NAME,  COLUMN_NAME, serializer);
    }
    m.execute();
  }
}<|MERGE_RESOLUTION|>--- conflicted
+++ resolved
@@ -10,16 +10,10 @@
 import java.util.HashMap;
 import java.util.Map;
 
-<<<<<<< HEAD
-import me.prettyprint.cassandra.model.KeyspaceOperator;
-import me.prettyprint.cassandra.model.Mutator;
-import me.prettyprint.cassandra.model.Result;
-import me.prettyprint.cassandra.model.Serializer;
-=======
->>>>>>> 6756e8ea
 import me.prettyprint.cassandra.serializers.StringSerializer;
 import me.prettyprint.cassandra.service.Cluster;
 import me.prettyprint.hector.api.Keyspace;
+import me.prettyprint.hector.api.Serializer;
 import me.prettyprint.hector.api.beans.HColumn;
 import me.prettyprint.hector.api.beans.Rows;
 import me.prettyprint.hector.api.exceptions.HectorException;
@@ -41,13 +35,8 @@
 
   public static void main(String[] args) throws HectorException {
     Cluster c = getOrCreateCluster("MyCluster", HOST_PORT);
-<<<<<<< HEAD
-    ExampleDaoV2 ed = new ExampleDaoV2(createKeyspaceOperator(KEYSPACE, c));
+    ExampleDaoV2 ed = new ExampleDaoV2(createKeyspace(KEYSPACE, c));
     ed.insert("key1", "value1", StringSerializer.get());
-=======
-    ExampleDaoV2 ed = new ExampleDaoV2(createKeyspace(KEYSPACE, c));
-    ed.insert("key1", "value1");
->>>>>>> 6756e8ea
 
     System.out.println(ed.get("key1", StringSerializer.get()));
   }
@@ -62,37 +51,19 @@
    * @param key   Key for the value
    * @param value the String value to insert
    */
-<<<<<<< HEAD
   public <K> void insert(final K key, final String value, Serializer<K> keySerializer) {
-    createMutator(keyspaceOperator, keySerializer).insert(
+    createMutator(keyspace, keySerializer).insert(
         key, CF_NAME, createColumn(COLUMN_NAME, value, serializer, serializer));
   }
 
-=======
-  public void insert(final String key, final String value) {
-    Mutator m = createMutator(keyspace);
-    m.insert(key, CF_NAME, createColumn(COLUMN_NAME, value, serializer, serializer));
-  }
-
-  private long createTimestamp() {
-    return keyspace.createTimestamp();
-  }
-
->>>>>>> 6756e8ea
   /**
    * Get a string value.
    *
    * @return The string value; null if no value exists for the given key.
    */
-<<<<<<< HEAD
   public <K> String get(final K key, Serializer<K> keySerializer) throws HectorException {
-    ColumnQuery<K, String, String> q = createColumnQuery(keyspaceOperator, keySerializer, serializer, serializer);
-    Result<HColumn<String, String>> r = q.setKey(key).
-=======
-  public String get(final String key) throws HectorException {
-    ColumnQuery<String, String> q = createColumnQuery(keyspace, serializer, serializer);
+    ColumnQuery<K, String, String> q = createColumnQuery(keyspace, keySerializer, serializer, serializer);
     QueryResult<HColumn<String, String>> r = q.setKey(key).
->>>>>>> 6756e8ea
         setName(COLUMN_NAME).
         setColumnFamily(CF_NAME).
         execute();
@@ -105,30 +76,17 @@
    * @param keys
    * @return
    */
-<<<<<<< HEAD
   public <K> Map<K, String> getMulti(Serializer<K> keySerializer, K... keys) {
-    MultigetSliceQuery<K, String,String> q = createMultigetSliceQuery(keyspaceOperator, keySerializer, serializer, serializer);
-=======
-  public Map<String, String> getMulti(String... keys) {
-    MultigetSliceQuery<String,String> q = createMultigetSliceQuery(keyspace, serializer, serializer);
->>>>>>> 6756e8ea
+    MultigetSliceQuery<K, String,String> q = createMultigetSliceQuery(keyspace, keySerializer, serializer, serializer);
     q.setColumnFamily(CF_NAME);
     q.setKeys(keys);
     q.setColumnNames(COLUMN_NAME);
 
-<<<<<<< HEAD
-    Result<Rows<K, String,String>> r = q.execute();
+    QueryResult<Rows<K, String,String>> r = q.execute();
     Rows<K, String,String> rows = r.get();
     Map<K, String> ret = new HashMap<K, String>(keys.length);
     for (K k: keys) {
       HColumn<String,String> c = rows.getByKey(k).getColumnSlice().getColumnByName(COLUMN_NAME);
-=======
-    QueryResult<Rows<String,String>> r = q.execute();
-    Rows<String, String> rows = r.get();
-    Map<String, String> ret = new HashMap<String, String>(keys.length);
-    for (String k: keys) {
-      HColumn<String, String> c = rows.getByKey(k).getColumnSlice().getColumnByName(COLUMN_NAME);
->>>>>>> 6756e8ea
       if (c != null && c.getValue() != null) {
         ret.put(k, c.getValue());
       }
@@ -139,17 +97,11 @@
   /**
    * Insert multiple values
    */
-<<<<<<< HEAD
   public <K> void insertMulti(Map<K, String> keyValues, Serializer<K> keySerializer) {
-    Mutator<K> m = createMutator(keyspaceOperator, keySerializer);
+    Mutator<K> m = createMutator(keyspace, keySerializer);
     for (Map.Entry<K, String> keyValue: keyValues.entrySet()) {
-=======
-  public void insertMulti(Map<String, String> keyValues) {
-    Mutator m = createMutator(keyspace);
-    for (Map.Entry<String, String> keyValue: keyValues.entrySet()) {
->>>>>>> 6756e8ea
       m.addInsertion(keyValue.getKey(), CF_NAME,
-          createColumn(COLUMN_NAME, keyValue.getValue(), keyspaceOperator.createClock(), serializer, serializer));
+          createColumn(COLUMN_NAME, keyValue.getValue(), keyspace.createClock(), serializer, serializer));
     }
     m.execute();
   }
@@ -157,15 +109,9 @@
   /**
    * Delete multiple values
    */
-<<<<<<< HEAD
   public <K> void delete(Serializer<K> keySerializer, K... keys) {
-    Mutator<K> m = createMutator(keyspaceOperator, keySerializer);
+    Mutator<K> m = createMutator(keyspace, keySerializer);
     for (K key: keys) {
-=======
-  public void delete(String... keys) {
-    Mutator m = createMutator(keyspace);
-    for (String key: keys) {
->>>>>>> 6756e8ea
       m.addDeletion(key, CF_NAME,  COLUMN_NAME, serializer);
     }
     m.execute();
