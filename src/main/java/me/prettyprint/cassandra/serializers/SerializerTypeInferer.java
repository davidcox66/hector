package me.prettyprint.cassandra.serializers;

import java.util.UUID;

<<<<<<< HEAD
import me.prettyprint.cassandra.model.Serializer;
=======
import me.prettyprint.hector.api.Serializer;
>>>>>>> 6756e8ea

/**
 * Utility class that infers the concrete Serializer needed to turn a value into
 * its binary representation
 *
 * @author Bozhidar Bozhanov
 *
 */
public class SerializerTypeInferer {

  @SuppressWarnings({ "rawtypes", "unchecked" })
  public static <T> Serializer<T> getSerializer(Object value) {
    Serializer serializer = null;
    if (value instanceof UUID) {
      serializer = UUIDSerializer.get();
    } else if (value instanceof String) {
      serializer = StringSerializer.get();
    } else if (value instanceof Long) {
      serializer = LongSerializer.get();
    } else if (value instanceof Integer) {
      serializer = IntegerSerializer.get();
    } else if (value instanceof Boolean) {
      serializer = BooleanSerializer.get();
    } else if (value instanceof byte[]) {
      serializer = BytesSerializer.get();
    } else {
      serializer = ObjectSerializer.get();
    }
    // TODO other number serializers

    return serializer;
  }

  @SuppressWarnings("rawtypes")
  public static <T> Serializer<T> getSerializer(Class<?> valueClass) {
    Serializer serializer = null;
    if (valueClass.equals(UUID.class)) {
      serializer = UUIDSerializer.get();
    } else if (valueClass.equals(String.class)) {
      serializer = StringSerializer.get();
    } else if (valueClass.equals(Long.class) || valueClass.equals(long.class)) {
      serializer = LongSerializer.get();
    } else if (valueClass.equals(Integer.class) || valueClass.equals(int.class)) {
      serializer = IntegerSerializer.get();
    } else if (valueClass.equals(Boolean.class) || valueClass.equals(boolean.class)) {
      serializer = BooleanSerializer.get();
    } else if (valueClass.equals(byte[].class)) {
      serializer = BytesSerializer.get();
    } else {
      serializer = ObjectSerializer.get();
    }
    // TODO other number serializers

    return serializer;
  }
}
<|MERGE_RESOLUTION|>--- conflicted
+++ resolved
@@ -1,65 +1,61 @@
-package me.prettyprint.cassandra.serializers;
-
-import java.util.UUID;
-
-<<<<<<< HEAD
-import me.prettyprint.cassandra.model.Serializer;
-=======
-import me.prettyprint.hector.api.Serializer;
->>>>>>> 6756e8ea
-
-/**
- * Utility class that infers the concrete Serializer needed to turn a value into
- * its binary representation
- *
- * @author Bozhidar Bozhanov
- *
- */
-public class SerializerTypeInferer {
-
-  @SuppressWarnings({ "rawtypes", "unchecked" })
-  public static <T> Serializer<T> getSerializer(Object value) {
-    Serializer serializer = null;
-    if (value instanceof UUID) {
-      serializer = UUIDSerializer.get();
-    } else if (value instanceof String) {
-      serializer = StringSerializer.get();
-    } else if (value instanceof Long) {
-      serializer = LongSerializer.get();
-    } else if (value instanceof Integer) {
-      serializer = IntegerSerializer.get();
-    } else if (value instanceof Boolean) {
-      serializer = BooleanSerializer.get();
-    } else if (value instanceof byte[]) {
-      serializer = BytesSerializer.get();
-    } else {
-      serializer = ObjectSerializer.get();
-    }
-    // TODO other number serializers
-
-    return serializer;
-  }
-
-  @SuppressWarnings("rawtypes")
-  public static <T> Serializer<T> getSerializer(Class<?> valueClass) {
-    Serializer serializer = null;
-    if (valueClass.equals(UUID.class)) {
-      serializer = UUIDSerializer.get();
-    } else if (valueClass.equals(String.class)) {
-      serializer = StringSerializer.get();
-    } else if (valueClass.equals(Long.class) || valueClass.equals(long.class)) {
-      serializer = LongSerializer.get();
-    } else if (valueClass.equals(Integer.class) || valueClass.equals(int.class)) {
-      serializer = IntegerSerializer.get();
-    } else if (valueClass.equals(Boolean.class) || valueClass.equals(boolean.class)) {
-      serializer = BooleanSerializer.get();
-    } else if (valueClass.equals(byte[].class)) {
-      serializer = BytesSerializer.get();
-    } else {
-      serializer = ObjectSerializer.get();
-    }
-    // TODO other number serializers
-
-    return serializer;
-  }
-}
+package me.prettyprint.cassandra.serializers;
+
+import java.util.UUID;
+
+import me.prettyprint.hector.api.Serializer;
+
+/**
+ * Utility class that infers the concrete Serializer needed to turn a value into
+ * its binary representation
+ *
+ * @author Bozhidar Bozhanov
+ *
+ */
+public class SerializerTypeInferer {
+
+  @SuppressWarnings({ "rawtypes", "unchecked" })
+  public static <T> Serializer<T> getSerializer(Object value) {
+    Serializer serializer = null;
+    if (value instanceof UUID) {
+      serializer = UUIDSerializer.get();
+    } else if (value instanceof String) {
+      serializer = StringSerializer.get();
+    } else if (value instanceof Long) {
+      serializer = LongSerializer.get();
+    } else if (value instanceof Integer) {
+      serializer = IntegerSerializer.get();
+    } else if (value instanceof Boolean) {
+      serializer = BooleanSerializer.get();
+    } else if (value instanceof byte[]) {
+      serializer = BytesSerializer.get();
+    } else {
+      serializer = ObjectSerializer.get();
+    }
+    // TODO other number serializers
+
+    return serializer;
+  }
+
+  @SuppressWarnings("rawtypes")
+  public static <T> Serializer<T> getSerializer(Class<?> valueClass) {
+    Serializer serializer = null;
+    if (valueClass.equals(UUID.class)) {
+      serializer = UUIDSerializer.get();
+    } else if (valueClass.equals(String.class)) {
+      serializer = StringSerializer.get();
+    } else if (valueClass.equals(Long.class) || valueClass.equals(long.class)) {
+      serializer = LongSerializer.get();
+    } else if (valueClass.equals(Integer.class) || valueClass.equals(int.class)) {
+      serializer = IntegerSerializer.get();
+    } else if (valueClass.equals(Boolean.class) || valueClass.equals(boolean.class)) {
+      serializer = BooleanSerializer.get();
+    } else if (valueClass.equals(byte[].class)) {
+      serializer = BytesSerializer.get();
+    } else {
+      serializer = ObjectSerializer.get();
+    }
+    // TODO other number serializers
+
+    return serializer;
+  }
+}