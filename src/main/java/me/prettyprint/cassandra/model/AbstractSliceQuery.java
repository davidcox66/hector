--- conflicted
+++ resolved
@@ -2,12 +2,8 @@
 
 import java.util.Collection;
 
-<<<<<<< HEAD
-=======
-import me.prettyprint.cassandra.utils.Assert;
 import me.prettyprint.hector.api.Keyspace;
 import me.prettyprint.hector.api.Serializer;
->>>>>>> 6756e8ea
 import me.prettyprint.hector.api.query.Query;
 
 import org.apache.cassandra.thrift.SlicePredicate;
@@ -24,17 +20,9 @@
 
   protected final HSlicePredicate<N> slicePredicate;
 
-<<<<<<< HEAD
-  public AbstractSliceQuery(KeyspaceOperator ko, Serializer<K> keySerializer, Serializer<N> nameSerializer, Serializer<V> valueSerializer) {
-    super(ko, keySerializer, nameSerializer, valueSerializer);
+  public AbstractSliceQuery(Keyspace k, Serializer<K> keySerializer, Serializer<N> nameSerializer, Serializer<V> valueSerializer) {
+    super(k, keySerializer, nameSerializer, valueSerializer);
     slicePredicate = new HSlicePredicate<N>(nameSerializer);
-=======
-  /** Use column names or start/finish? */
-  protected boolean useColumnNames;
-
-  public AbstractSliceQuery(Keyspace ko, Serializer<N> nameSerializer, Serializer<V> valueSerializer) {
-    super(ko, nameSerializer, valueSerializer);
->>>>>>> 6756e8ea
   }
 
   /**
