package me.prettyprint.cassandra.model;

import java.util.ArrayList;
import java.util.Arrays;
import java.util.Collection;
import java.util.List;
import java.util.Map;

import me.prettyprint.cassandra.service.Keyspace;
import me.prettyprint.cassandra.utils.Assert;

import org.apache.cassandra.thrift.Column;
import org.apache.cassandra.thrift.ColumnParent;

/**
 * A query wrapper for the thrift call multiget_slice for subcolumns  of supercolumns
 */
public final class MultigetSubSliceQuery<K, SN, N, V> extends AbstractSliceQuery<K, N, V, Rows<K, N, V>> {

<<<<<<< HEAD
  private Collection<K> keys;
  private final Serializer<SN> sNameSerializer;
  private SN superColumn;

  /*package*/MultigetSubSliceQuery(KeyspaceOperator ko, Serializer<K> keySerializer, Serializer<SN> sNameSerializer,
      Serializer<N> nameSerializer, Serializer<V> valueSerializer) {
    super(ko, keySerializer, nameSerializer, valueSerializer);
    Assert.notNull(nameSerializer, "sNameSerializer can't be null");
    this.sNameSerializer = sNameSerializer;
=======
  private Collection<String> keys;
  private final Serializer<SN> sNameExtractor;
  private SN superColumn;

  /*package*/MultigetSubSliceQuery(KeyspaceOperator ko, Serializer<SN> sNameExtractor,
      Serializer<N> nameExtractor, Serializer<V> valueExtractor) {
    super(ko, nameExtractor, valueExtractor);
    Assert.notNull(nameExtractor, "sNameExtractor can't be null");
    this.sNameExtractor = sNameExtractor;
>>>>>>> a5598cc8
  }

  public MultigetSubSliceQuery<K, SN, N, V> setKeys(K... keys) {
    this.keys = Arrays.asList(keys);
    return this;
  }

  /**
   * Set the supercolumn to run the slice query on
   */
  public MultigetSubSliceQuery<K,SN,N,V> setSuperColumn(SN superColumn) {
    Assert.notNull(superColumn, "supercolumn may not be null");
    this.superColumn = superColumn;
    return this;
  }


  public Result<Rows<K, N, V>> execute() {
    Assert.noneNull(keys, "Keys cannot be null");
    Assert.noneNull(columnFamilyName, "columnFamilyName cannot be null");
    Assert.noneNull(superColumn, "superColumn cannot be null");

    return new Result<Rows<K, N, V>>(
        keyspaceOperator.doExecute(new KeyspaceOperationCallback<Rows<K, N, V>>() {
          @Override
          public Rows<K, N, V> doInKeyspace(Keyspace ks) throws HectorException {
            List<K> keysList = new ArrayList<K>();
            keysList.addAll(keys);
            ColumnParent columnParent = new ColumnParent(columnFamilyName);
            columnParent.setSuper_column(sNameSerializer.toBytes(superColumn));
            Map<K, List<Column>> thriftRet = keySerializer.fromBytesMap(ks.multigetSlice(keySerializer.toBytesList(keysList),
                columnParent, getPredicate()));
            return new Rows<K, N, V>(thriftRet, columnNameSerializer, valueSerializer);
          }
        }), this);
  }

  @Override
  public String toString() {
    return "MultigetSubSliceQuery(" + superColumn + "," + keys + "," + super.toStringInternal()
        + ")";
  }
}<|MERGE_RESOLUTION|>--- conflicted
+++ resolved
@@ -17,7 +17,6 @@
  */
 public final class MultigetSubSliceQuery<K, SN, N, V> extends AbstractSliceQuery<K, N, V, Rows<K, N, V>> {
 
-<<<<<<< HEAD
   private Collection<K> keys;
   private final Serializer<SN> sNameSerializer;
   private SN superColumn;
@@ -27,17 +26,6 @@
     super(ko, keySerializer, nameSerializer, valueSerializer);
     Assert.notNull(nameSerializer, "sNameSerializer can't be null");
     this.sNameSerializer = sNameSerializer;
-=======
-  private Collection<String> keys;
-  private final Serializer<SN> sNameExtractor;
-  private SN superColumn;
-
-  /*package*/MultigetSubSliceQuery(KeyspaceOperator ko, Serializer<SN> sNameExtractor,
-      Serializer<N> nameExtractor, Serializer<V> valueExtractor) {
-    super(ko, nameExtractor, valueExtractor);
-    Assert.notNull(nameExtractor, "sNameExtractor can't be null");
-    this.sNameExtractor = sNameExtractor;
->>>>>>> a5598cc8
   }
 
   public MultigetSubSliceQuery<K, SN, N, V> setKeys(K... keys) {
@@ -55,6 +43,7 @@
   }
 
 
+  @Override
   public Result<Rows<K, N, V>> execute() {
     Assert.noneNull(keys, "Keys cannot be null");
     Assert.noneNull(columnFamilyName, "columnFamilyName cannot be null");
