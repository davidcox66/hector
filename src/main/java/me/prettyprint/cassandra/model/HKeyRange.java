package me.prettyprint.cassandra.model;

import me.prettyprint.cassandra.utils.Assert;

import org.apache.cassandra.thrift.KeyRange;

/**
 * A helper class for range queries.
 * <p>
 * We allow only keys range, no tokens range since if you want to use tokens and you're not hadoop
 * then you're (probably) doing something wrong (JE)
 *
 * @author Ran Tavory
 *
 */
<<<<<<< HEAD
/*package*/ final class HKeyRange<K> {

  private K startKey;
  private K endKey;
=======
public final class HKeyRange {
>>>>>>> f8ad7a5a

  private int rowCount = 100;

  private final Serializer<K> keySerializer;

  public HKeyRange(Serializer<K> keySerializer) {
    Assert.notNull(keySerializer, "keySerializer is null");
    this.keySerializer = keySerializer;
  }

  public HKeyRange<K> setKeys(K start, K end) {
    this.startKey = start;
    this.endKey = end;
    return this;
  }
  public HKeyRange<K> setRowCount(int rowCount) {
    this.rowCount = rowCount;
    return this;
  }

  /**
   *
   * @return The thrift representation of this object
   */
  public KeyRange toThrift() {
    Assert.notNull(startKey, "start can't be null");
    Assert.notNull(endKey, "end can't be null");

    KeyRange keyRange = new KeyRange(rowCount);
    keyRange.setStart_key(keySerializer.toBytes(startKey));
    keyRange.setEnd_key(keySerializer.toBytes(endKey));
    return keyRange;
  }

  @Override
  public String toString() {
    return "HKeyRange(start:" + startKey + ",end:" + endKey + "," + ")";
  }
}<|MERGE_RESOLUTION|>--- conflicted
+++ resolved
@@ -13,14 +13,10 @@
  * @author Ran Tavory
  *
  */
-<<<<<<< HEAD
-/*package*/ final class HKeyRange<K> {
+public final class HKeyRange<K> {
 
   private K startKey;
   private K endKey;
-=======
-public final class HKeyRange {
->>>>>>> f8ad7a5a
 
   private int rowCount = 100;
 
