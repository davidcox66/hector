package me.prettyprint.cassandra.model;

import org.apache.cassandra.thrift.Clock;
import org.slf4j.Logger;
import org.slf4j.LoggerFactory;

import me.prettyprint.cassandra.model.ConsistencyLevelPolicy.OperationType;
import me.prettyprint.cassandra.service.CassandraClient;
import me.prettyprint.cassandra.service.Cluster;
import me.prettyprint.cassandra.service.Keyspace;
import me.prettyprint.cassandra.utils.Assert;

public /*final*/ class KeyspaceOperator {

   private static final Logger log = LoggerFactory.getLogger(KeyspaceOperator.class);

  private ConsistencyLevelPolicy consistencyLevelPolicy;

  private final Cluster cluster;
  private final String keyspace;

  public KeyspaceOperator(String keyspace, Cluster cluster,
      ConsistencyLevelPolicy consistencyLevelPolicy) {
    Assert.noneNull(keyspace, cluster, consistencyLevelPolicy);
    this.keyspace = keyspace;
    this.cluster = cluster;
    this.consistencyLevelPolicy = consistencyLevelPolicy;
  }

  public void setConsistencyLevelPolicy(ConsistencyLevelPolicy cp) {
    this.consistencyLevelPolicy = cp;
  }

  public Cluster getCluster() {
    return cluster;
  }

  @Override
  public String toString() {
    return "KeyspaceOperator(" + keyspace +"," + cluster + ")";
  }

  public Clock createClock() {
    return cluster.createClock();
  }

  /*package*/ <T> ExecutionResult<T> doExecute(KeyspaceOperationCallback<T> koc) throws HectorException {
    CassandraClient c = null;
    Keyspace ks = null;
    try {
        c = cluster.borrowClient();
        ks = c.getKeyspace(keyspace, consistencyLevelPolicy.get(OperationType.READ));
        return koc.doInKeyspaceAndMeasure(ks);
    } finally {
<<<<<<< HEAD
      if ( ks != null ) {
=======
      if ( ks != null ) { 
>>>>>>> 7734308c
        cluster.releaseClient(ks.getClient());
      }
    }
  }
}<|MERGE_RESOLUTION|>--- conflicted
+++ resolved
@@ -1,14 +1,14 @@
 package me.prettyprint.cassandra.model;
-
-import org.apache.cassandra.thrift.Clock;
-import org.slf4j.Logger;
-import org.slf4j.LoggerFactory;
 
 import me.prettyprint.cassandra.model.ConsistencyLevelPolicy.OperationType;
 import me.prettyprint.cassandra.service.CassandraClient;
 import me.prettyprint.cassandra.service.Cluster;
 import me.prettyprint.cassandra.service.Keyspace;
 import me.prettyprint.cassandra.utils.Assert;
+
+import org.apache.cassandra.thrift.Clock;
+import org.slf4j.Logger;
+import org.slf4j.LoggerFactory;
 
 public /*final*/ class KeyspaceOperator {
 
@@ -52,11 +52,7 @@
         ks = c.getKeyspace(keyspace, consistencyLevelPolicy.get(OperationType.READ));
         return koc.doInKeyspaceAndMeasure(ks);
     } finally {
-<<<<<<< HEAD
-      if ( ks != null ) {
-=======
-      if ( ks != null ) { 
->>>>>>> 7734308c
+      if (ks != null) {
         cluster.releaseClient(ks.getClient());
       }
     }
