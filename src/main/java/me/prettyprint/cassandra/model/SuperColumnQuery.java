package me.prettyprint.cassandra.model;

import static me.prettyprint.cassandra.model.HFactory.createSuperColumnPath;
import static me.prettyprint.cassandra.utils.Assert.noneNull;
import static me.prettyprint.cassandra.utils.Assert.notNull;
import me.prettyprint.cassandra.service.Keyspace;

import org.apache.cassandra.thrift.ColumnPath;
import org.apache.cassandra.thrift.SuperColumn;

public final class SuperColumnQuery<K,SN,N,V> extends AbstractQuery<K,N,V,HSuperColumn <SN,N,V>>
    implements Query<HSuperColumn<SN,N,V>> {

<<<<<<< HEAD
  private final Serializer<SN> sNameSerializer;
  private K key;
  private SN superName;

  /*package*/ public SuperColumnQuery(KeyspaceOperator keyspaceOperator,
      Serializer<K> keySerializer, Serializer<SN> sNameSerializer, Serializer<N> nameSerializer, Serializer<V> valueSerializer) {
    super(keyspaceOperator, keySerializer, nameSerializer, valueSerializer);
    noneNull(sNameSerializer, nameSerializer, valueSerializer);
    this.sNameSerializer = sNameSerializer;
=======
  private final Serializer<SN> sNameExtractor;
  private String key;
  private SN superName;

  /*package*/ public SuperColumnQuery(KeyspaceOperator keyspaceOperator,
      Serializer<SN> sNameExtractor, Serializer<N> nameExtractor, Serializer<V> valueExtractor) {
    super(keyspaceOperator, nameExtractor, valueExtractor);
    noneNull(sNameExtractor, nameExtractor, valueExtractor);
    this.sNameExtractor = sNameExtractor;
>>>>>>> a5598cc8
  }

  public SuperColumnQuery<K,SN,N,V> setKey(K key, Serializer<K> keySerializer) {
    this.key = key;
    return this;
  }

  public SuperColumnQuery<K,SN,N,V> setSuperName(SN superName) {
    this.superName = superName;
    return this;
  }

  public Result<HSuperColumn<SN, N, V>> execute() {
    notNull(columnFamilyName, "columnFamilyName is null");
    notNull(superName, "superName is null");
    return new Result<HSuperColumn<SN, N, V>>(keyspaceOperator.doExecute(
        new KeyspaceOperationCallback<HSuperColumn<SN, N, V>>() {
          @Override
          public HSuperColumn<SN, N, V> doInKeyspace(Keyspace ks) throws HectorException {
            try {
              ColumnPath cpath = createSuperColumnPath(columnFamilyName, superName, (N) null,
                  sNameSerializer, columnNameSerializer);
              SuperColumn thriftSuperColumn = ks.getSuperColumn(keySerializer.toBytes(key), cpath);
              if (thriftSuperColumn == null) {
                return null;
              }
              return new HSuperColumn<SN, N, V>(thriftSuperColumn, sNameSerializer, columnNameSerializer,
                  valueSerializer);
            } catch (NotFoundException e) {
              return null;
            }
          }
        }), this);
  }

  @Override
  public String toString() {
    return "SuperColumnQuery(" + key + "," + superName + ")";
  }
}<|MERGE_RESOLUTION|>--- conflicted
+++ resolved
@@ -11,7 +11,6 @@
 public final class SuperColumnQuery<K,SN,N,V> extends AbstractQuery<K,N,V,HSuperColumn <SN,N,V>>
     implements Query<HSuperColumn<SN,N,V>> {
 
-<<<<<<< HEAD
   private final Serializer<SN> sNameSerializer;
   private K key;
   private SN superName;
@@ -21,17 +20,6 @@
     super(keyspaceOperator, keySerializer, nameSerializer, valueSerializer);
     noneNull(sNameSerializer, nameSerializer, valueSerializer);
     this.sNameSerializer = sNameSerializer;
-=======
-  private final Serializer<SN> sNameExtractor;
-  private String key;
-  private SN superName;
-
-  /*package*/ public SuperColumnQuery(KeyspaceOperator keyspaceOperator,
-      Serializer<SN> sNameExtractor, Serializer<N> nameExtractor, Serializer<V> valueExtractor) {
-    super(keyspaceOperator, nameExtractor, valueExtractor);
-    noneNull(sNameExtractor, nameExtractor, valueExtractor);
-    this.sNameExtractor = sNameExtractor;
->>>>>>> a5598cc8
   }
 
   public SuperColumnQuery<K,SN,N,V> setKey(K key, Serializer<K> keySerializer) {
@@ -44,6 +32,7 @@
     return this;
   }
 
+  @Override
   public Result<HSuperColumn<SN, N, V>> execute() {
     notNull(columnFamilyName, "columnFamilyName is null");
     notNull(superName, "superName is null");
