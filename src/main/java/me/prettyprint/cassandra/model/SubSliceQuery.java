--- conflicted
+++ resolved
@@ -23,11 +23,7 @@
   private SN superColumn;
   private final Serializer<SN> sNameSerializer;
 
-<<<<<<< HEAD
-  /*package*/ SubSliceQuery(KeyspaceOperator ko, Serializer<K> keySerializer, Serializer<SN> sNameSerializer,
-=======
-  public SubSliceQuery(KeyspaceOperator ko, Serializer<SN> sNameSerializer,
->>>>>>> 496008b2
+  public SubSliceQuery(KeyspaceOperator ko, Serializer<K> keySerializer, Serializer<SN> sNameSerializer,
       Serializer<N> nameSerializer, Serializer<V> valueSerializer) {
     super(ko, keySerializer, nameSerializer, valueSerializer);
     Assert.notNull(sNameSerializer, "Supername serializer cannot be null");
