--- conflicted
+++ resolved
@@ -27,18 +27,11 @@
 
   private SN superColumnName;
 
-<<<<<<< HEAD
-  public ThriftSubCountQuery(KeyspaceOperator ko, Serializer<K> keySerializer,
+  public ThriftSubCountQuery(Keyspace keyspace, Serializer<K> keySerializer,
       Serializer<SN> superNameExtractor, Serializer<N> nameSerializer) {
-    super(ko, keySerializer, nameSerializer);
+    super(keyspace, keySerializer, nameSerializer);
     Assert.notNull(superNameExtractor, "superNameExtractor is null");
     this.superNameSerializer = superNameExtractor;
-=======
-  public ThriftSubCountQuery(Keyspace ko, Serializer<SN> superNameSerializer) {
-    super(ko);
-    Assert.notNull(superNameSerializer, "superNameSerializer is null");
-    this.superNameSerializer = superNameSerializer;
->>>>>>> 6756e8ea
   }
 
   @Override
