package me.prettyprint.cassandra.model.thrift;

import java.util.ArrayList;
import java.util.Arrays;
import java.util.Collection;
import java.util.List;
import java.util.Map;

import me.prettyprint.cassandra.model.AbstractSliceQuery;
import me.prettyprint.cassandra.model.KeyspaceOperationCallback;
import me.prettyprint.cassandra.model.KeyspaceOperator;
import me.prettyprint.cassandra.model.Result;
import me.prettyprint.cassandra.model.RowsImpl;
import me.prettyprint.cassandra.model.Serializer;
import me.prettyprint.cassandra.service.Keyspace;
import me.prettyprint.cassandra.utils.Assert;
import me.prettyprint.hector.api.beans.Rows;
import me.prettyprint.hector.api.exceptions.HectorException;
import me.prettyprint.hector.api.query.MultigetSubSliceQuery;

import org.apache.cassandra.thrift.Column;
import org.apache.cassandra.thrift.ColumnParent;

/**
 * A query wrapper for the thrift call multiget_slice for subcolumns  of supercolumns
 */
public final class ThriftMultigetSubSliceQuery<K, SN, N, V> extends AbstractSliceQuery<K, N, V, Rows<K, N, V>>
    implements MultigetSubSliceQuery<K, SN, N, V> {

  private Collection<K> keys;
  private final Serializer<SN> sNameSerializer;
  private SN superColumn;

  public ThriftMultigetSubSliceQuery(KeyspaceOperator ko, Serializer<K> keySerializer, Serializer<SN> sNameSerializer,
      Serializer<N> nameSerializer, Serializer<V> valueSerializer) {
    super(ko, keySerializer, nameSerializer, valueSerializer);
    Assert.notNull(nameSerializer, "sNameSerializer can't be null");
    this.sNameSerializer = sNameSerializer;
  }

  @Override
  public MultigetSubSliceQuery<K, SN, N, V> setKeys(K... keys) {
    this.keys = Arrays.asList(keys);
    return this;
  }

  /**
   * Set the supercolumn to run the slice query on
   */
  @Override
  public MultigetSubSliceQuery<K,SN,N,V> setSuperColumn(SN superColumn) {
    Assert.notNull(superColumn, "supercolumn may not be null");
    this.superColumn = superColumn;
    return this;
  }


  @Override
  public Result<Rows<K, N, V>> execute() {
    Assert.noneNull(keys, "Keys cannot be null");
    Assert.noneNull(columnFamilyName, "columnFamilyName cannot be null");
    Assert.noneNull(superColumn, "superColumn cannot be null");

    return new Result<Rows<K, N, V>>(
        keyspaceOperator.doExecute(new KeyspaceOperationCallback<Rows<K, N, V>>() {
          @Override
          public Rows<K, N, V> doInKeyspace(Keyspace ks) throws HectorException {
            List<K> keysList = new ArrayList<K>();
            keysList.addAll(keys);
            ColumnParent columnParent = new ColumnParent(columnFamilyName);
            columnParent.setSuper_column(sNameSerializer.toBytes(superColumn));
            Map<K, List<Column>> thriftRet = keySerializer.fromBytesMap(ks.multigetSlice(
<<<<<<< HEAD
                keySerializer.toBytesSet(keysList), columnParent, getPredicate()));
            return new RowsImpl<K, N, V>(thriftRet, columnNameSerializer, valueSerializer);
=======
                keySerializer.toBytesList(keysList), columnParent, getPredicate()));
            return new Rows<K, N, V>(thriftRet, columnNameSerializer, valueSerializer);
>>>>>>> 4b7bec36
          }
        }), this);
  }

  @Override
  public String toString() {
    return "MultigetSubSliceQuery(" + superColumn + "," + keys + "," + super.toStringInternal()
        + ")";
  }

  @SuppressWarnings("unchecked")
  @Override
  public MultigetSubSliceQuery<K, SN, N, V> setColumnFamily(String cf) {
    return (MultigetSubSliceQuery<K, SN, N, V>) super.setColumnFamily(cf);
  }

  @SuppressWarnings("unchecked")
  @Override
  public MultigetSubSliceQuery<K, SN, N, V> setRange(N start, N finish, boolean reversed, int count) {
    return (MultigetSubSliceQuery<K, SN, N, V>) super.setRange(start, finish, reversed, count);
  }

  @SuppressWarnings("unchecked")
  @Override
  public MultigetSubSliceQuery<K, SN, N, V> setColumnNames(N... columnNames) {
    return (MultigetSubSliceQuery<K, SN, N, V>) super.setColumnNames(columnNames);
  }
}<|MERGE_RESOLUTION|>--- conflicted
+++ resolved
@@ -70,13 +70,8 @@
             ColumnParent columnParent = new ColumnParent(columnFamilyName);
             columnParent.setSuper_column(sNameSerializer.toBytes(superColumn));
             Map<K, List<Column>> thriftRet = keySerializer.fromBytesMap(ks.multigetSlice(
-<<<<<<< HEAD
-                keySerializer.toBytesSet(keysList), columnParent, getPredicate()));
+                keySerializer.toBytesList(keysList), columnParent, getPredicate()));
             return new RowsImpl<K, N, V>(thriftRet, columnNameSerializer, valueSerializer);
-=======
-                keySerializer.toBytesList(keysList), columnParent, getPredicate()));
-            return new Rows<K, N, V>(thriftRet, columnNameSerializer, valueSerializer);
->>>>>>> 4b7bec36
           }
         }), this);
   }
