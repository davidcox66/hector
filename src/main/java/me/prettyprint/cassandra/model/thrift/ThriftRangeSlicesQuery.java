--- conflicted
+++ resolved
@@ -34,18 +34,12 @@
 
   private final HKeyRange<K> keyRange;
 
-<<<<<<< HEAD
-  public ThriftRangeSlicesQuery(KeyspaceOperator ko,
+  public ThriftRangeSlicesQuery(Keyspace keyspace,
       Serializer<K> keySerializer,
       Serializer<N> nameSerializer,
       Serializer<V> valueSerializer) {
-    super(ko, keySerializer, nameSerializer, valueSerializer);
+    super(keyspace, keySerializer, nameSerializer, valueSerializer);
     keyRange = new HKeyRange<K>(keySerializer);
-=======
-  public ThriftRangeSlicesQuery(Keyspace ko, Serializer<N> nameSerializer, Serializer<V> valueSerializer) {
-    super(ko, nameSerializer, valueSerializer);
-    keyRange = new HKeyRange();
->>>>>>> 6756e8ea
   }
 
   @Override
@@ -61,23 +55,13 @@
   }
 
   @Override
-<<<<<<< HEAD
-  public Result<OrderedRows<K, N, V>> execute() {
+  public QueryResult<OrderedRows<K, N, V>> execute() {
     Assert.notNull(columnFamilyName, "columnFamilyName can't be null");
 
-    return new Result<OrderedRows<K, N,V>>(keyspaceOperator.doExecute(
+    return new QueryResultImpl<OrderedRows<K, N,V>>(keyspace.doExecute(
         new KeyspaceOperationCallback<OrderedRows<K, N,V>>() {
           @Override
-          public OrderedRows<K, N,V > doInKeyspace(Keyspace ks) throws HectorException {
-=======
-  public QueryResult<OrderedRows<N, V>> execute() {
-    Assert.notNull(columnFamilyName, "columnFamilyName can't be null");
-
-    return new QueryResultImpl<OrderedRows<N,V>>(keyspace.doExecute(
-        new KeyspaceOperationCallback<OrderedRows<N,V>>() {
-          @Override
-          public OrderedRows<N, V> doInKeyspace(KeyspaceService ks) throws HectorException {
->>>>>>> 6756e8ea
+          public OrderedRows<K, N,V > doInKeyspace(KeyspaceService ks) throws HectorException {
             ColumnParent columnParent = new ColumnParent(columnFamilyName);
             Map<K, List<Column>> thriftRet = keySerializer.fromBytesMap(
                 ks.getRangeSlices(columnParent, getPredicate(), keyRange.toThrift()));
