--- conflicted
+++ resolved
@@ -57,14 +57,10 @@
           @Override
           public SuperSlice<SN, N, V> doInKeyspace(Keyspace ks) throws HectorException {
             ColumnParent columnParent = new ColumnParent(columnFamilyName);
-<<<<<<< HEAD
             List<SuperColumn> thriftRet = ks.getSuperSlice(keySerializer.toBytes(key),
                 columnParent, getPredicate());
-            return new SuperSlice<SN,N,V>(thriftRet, sNameSerializer, columnNameSerializer, valueSerializer);
-=======
-            List<SuperColumn> thriftRet = ks.getSuperSlice(key, columnParent, getPredicate());
-            return new SuperSliceImpl<SN,N,V>(thriftRet, sNameSerializer, columnNameSerializer, valueSerializer);
->>>>>>> b9a6d25d
+            return new SuperSliceImpl<SN, N, V>(thriftRet, sNameSerializer, columnNameSerializer,
+                valueSerializer);
           }
         }), this);
   }
