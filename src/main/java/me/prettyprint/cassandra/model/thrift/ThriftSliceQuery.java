package me.prettyprint.cassandra.model.thrift;

import java.util.List;

import me.prettyprint.cassandra.model.AbstractSliceQuery;
import me.prettyprint.cassandra.model.ColumnSliceImpl;
import me.prettyprint.cassandra.model.KeyspaceOperationCallback;
import me.prettyprint.cassandra.model.QueryResultImpl;
import me.prettyprint.cassandra.service.KeyspaceService;
import me.prettyprint.hector.api.Keyspace;
import me.prettyprint.hector.api.Serializer;
import me.prettyprint.hector.api.beans.ColumnSlice;
import me.prettyprint.hector.api.exceptions.HectorException;
import me.prettyprint.hector.api.query.QueryResult;
import me.prettyprint.hector.api.query.SliceQuery;

import org.apache.cassandra.thrift.Column;
import org.apache.cassandra.thrift.ColumnParent;

/**
 * A query for the thrift call get_slice
 *
 * @author Ran Tavory
 *
 * @param <N>
 * @param <V>
 */
public final class ThriftSliceQuery<K, N, V> extends AbstractSliceQuery<K, N, V, ColumnSlice<N, V>>
    implements SliceQuery<K, N, V> {

  private K key;

<<<<<<< HEAD
  public ThriftSliceQuery(KeyspaceOperator ko,
      Serializer<K> keySerializer,
      Serializer<N> nameSerializer,
=======
  /*package*/public ThriftSliceQuery(Keyspace ko, Serializer<N> nameSerializer,
>>>>>>> 6756e8ea
      Serializer<V> valueSerializer) {
    super(ko, keySerializer, nameSerializer, valueSerializer);
  }

  @Override
  public SliceQuery<K, N, V> setKey(K key) {
    this.key = key;
    return this;
  }

  @Override
<<<<<<< HEAD
  public Result<ColumnSlice<N, V>> execute() {
    return new Result<ColumnSlice<N, V>>(keyspaceOperator.doExecute(
        new KeyspaceOperationCallback<ColumnSlice<N, V>>() {
=======
  public QueryResult<ColumnSlice<N, V>> execute() {
    return new QueryResultImpl<ColumnSlice<N, V>>(
        keyspace.doExecute(new KeyspaceOperationCallback<ColumnSlice<N, V>>() {
>>>>>>> 6756e8ea
          @Override
          public ColumnSlice<N, V> doInKeyspace(KeyspaceService ks) throws HectorException {
            ColumnParent columnParent = new ColumnParent(columnFamilyName);
            List<Column> thriftRet = ks.getSlice(keySerializer.toBytes(key), columnParent, getPredicate());
            return new ColumnSliceImpl<N, V>(thriftRet, columnNameSerializer, valueSerializer);
          }
        }), this);
  }

  @Override
  public String toString() {
    return "SliceQuery(" + key + "," + toStringInternal() + ")";
  }

  @SuppressWarnings("unchecked")
  @Override
  public SliceQuery<K, N, V> setColumnNames(N... columnNames) {
    return (SliceQuery<K, N, V>) super.setColumnNames(columnNames);
  }

  @SuppressWarnings("unchecked")
  @Override
  public SliceQuery<K, N, V> setRange(N start, N finish, boolean reversed, int count) {
    return (SliceQuery<K, N, V>) super.setRange(start, finish, reversed, count);
  }

  @SuppressWarnings("unchecked")
  @Override
  public SliceQuery<K, N, V> setColumnFamily(String cf) {
    return (SliceQuery<K, N, V>) super.setColumnFamily(cf);
  }
}<|MERGE_RESOLUTION|>--- conflicted
+++ resolved
@@ -30,15 +30,11 @@
 
   private K key;
 
-<<<<<<< HEAD
-  public ThriftSliceQuery(KeyspaceOperator ko,
+  public ThriftSliceQuery(Keyspace k,
       Serializer<K> keySerializer,
       Serializer<N> nameSerializer,
-=======
-  /*package*/public ThriftSliceQuery(Keyspace ko, Serializer<N> nameSerializer,
->>>>>>> 6756e8ea
       Serializer<V> valueSerializer) {
-    super(ko, keySerializer, nameSerializer, valueSerializer);
+    super(k, keySerializer, nameSerializer, valueSerializer);
   }
 
   @Override
@@ -48,15 +44,9 @@
   }
 
   @Override
-<<<<<<< HEAD
-  public Result<ColumnSlice<N, V>> execute() {
-    return new Result<ColumnSlice<N, V>>(keyspaceOperator.doExecute(
+  public QueryResult<ColumnSlice<N, V>> execute() {
+    return new QueryResultImpl<ColumnSlice<N, V>>(keyspace.doExecute(
         new KeyspaceOperationCallback<ColumnSlice<N, V>>() {
-=======
-  public QueryResult<ColumnSlice<N, V>> execute() {
-    return new QueryResultImpl<ColumnSlice<N, V>>(
-        keyspace.doExecute(new KeyspaceOperationCallback<ColumnSlice<N, V>>() {
->>>>>>> 6756e8ea
           @Override
           public ColumnSlice<N, V> doInKeyspace(KeyspaceService ks) throws HectorException {
             ColumnParent columnParent = new ColumnParent(columnFamilyName);
