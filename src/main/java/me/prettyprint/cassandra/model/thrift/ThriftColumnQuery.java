--- conflicted
+++ resolved
@@ -3,19 +3,12 @@
 import me.prettyprint.cassandra.model.AbstractColumnQuery;
 import me.prettyprint.cassandra.model.HColumnImpl;
 import me.prettyprint.cassandra.model.KeyspaceOperationCallback;
-<<<<<<< HEAD
-import me.prettyprint.cassandra.model.KeyspaceOperator;
-import me.prettyprint.cassandra.model.Result;
-import me.prettyprint.cassandra.model.Serializer;
+import me.prettyprint.cassandra.model.QueryResultImpl;
 import me.prettyprint.cassandra.serializers.StringSerializer;
 import me.prettyprint.cassandra.serializers.TypeInferringSerializer;
-import me.prettyprint.cassandra.service.Keyspace;
-=======
-import me.prettyprint.cassandra.model.QueryResultImpl;
 import me.prettyprint.cassandra.service.KeyspaceService;
 import me.prettyprint.hector.api.Keyspace;
 import me.prettyprint.hector.api.Serializer;
->>>>>>> 6756e8ea
 import me.prettyprint.hector.api.beans.HColumn;
 import me.prettyprint.hector.api.exceptions.HNotFoundException;
 import me.prettyprint.hector.api.exceptions.HectorException;
@@ -37,39 +30,27 @@
 public class ThriftColumnQuery<K, N, V> extends AbstractColumnQuery<K, N, V> implements
     ColumnQuery<K, N, V> {
 
-  public ThriftColumnQuery(KeyspaceOperator keyspaceOperator, Serializer<K> keySerializer,
+  public ThriftColumnQuery(Keyspace keyspace, Serializer<K> keySerializer,
       Serializer<N> nameSerializer, Serializer<V> valueSerializer) {
-    super(keyspaceOperator, keySerializer, nameSerializer, valueSerializer);
+    super(keyspace, keySerializer, nameSerializer, valueSerializer);
   }
 
-<<<<<<< HEAD
-  public ThriftColumnQuery(KeyspaceOperator keyspaceOperator, Serializer<V> valueSerializer) {
-    super(keyspaceOperator, TypeInferringSerializer.<K> get(), TypeInferringSerializer.<N> get(),
+  public ThriftColumnQuery(Keyspace keyspace, Serializer<V> valueSerializer) {
+    super(keyspace, TypeInferringSerializer.<K> get(), TypeInferringSerializer.<N> get(),
         valueSerializer);
   }
 
   @SuppressWarnings("unchecked")
-  public ThriftColumnQuery(KeyspaceOperator keyspaceOperator) {
+  public ThriftColumnQuery(Keyspace keyspaceOperator) {
     super(keyspaceOperator, TypeInferringSerializer.<K> get(), TypeInferringSerializer.<N> get(),
         (Serializer<V>) StringSerializer.get());
   }
 
   @Override
-  public Result<HColumn<N, V>> execute() {
-    return new Result<HColumn<N, V>>(
-        keyspaceOperator.doExecute(new KeyspaceOperationCallback<HColumn<N, V>>() {
+  public QueryResult<HColumn<N, V>> execute() {
+    return new QueryResultImpl<HColumn<N, V>>(
+        keyspace.doExecute(new KeyspaceOperationCallback<HColumn<N, V>>() {
 
-=======
-  public ThriftColumnQuery(Keyspace keyspace, Serializer<N> nameSerializer,
-      Serializer<V> valueSerializer) {
-    super(keyspace, nameSerializer, valueSerializer);
-  }
-
-  @Override
-  public QueryResult<HColumn<N, V>> execute() {
-    return new QueryResultImpl<HColumn<N, V>>(keyspace.doExecute(
-        new KeyspaceOperationCallback<HColumn<N, V>>() {
->>>>>>> 6756e8ea
           @Override
           public HColumn<N, V> doInKeyspace(KeyspaceService ks) throws HectorException {
             try {
