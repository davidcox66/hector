package me.prettyprint.cassandra.model.thrift;

import me.prettyprint.cassandra.model.AbstractColumnQuery;
import me.prettyprint.cassandra.model.HColumnImpl;
import me.prettyprint.cassandra.model.KeyspaceOperationCallback;
import me.prettyprint.cassandra.model.KeyspaceOperator;
import me.prettyprint.cassandra.model.Result;
import me.prettyprint.cassandra.model.Serializer;
import me.prettyprint.cassandra.serializers.StringSerializer;
import me.prettyprint.cassandra.serializers.TypeInferringSerializer;
import me.prettyprint.cassandra.service.Keyspace;
import me.prettyprint.hector.api.beans.HColumn;
import me.prettyprint.hector.api.exceptions.HNotFoundException;
import me.prettyprint.hector.api.exceptions.HectorException;
import me.prettyprint.hector.api.query.ColumnQuery;

import org.apache.cassandra.thrift.Column;

/**
 * Thrift implementation of the ColumnQuery type.
 *
 * @author Ran Tavory
 *
 * @param <N>
 *          column name type
 * @param <V>
 *          value type
 */
public class ThriftColumnQuery<K, N, V> extends AbstractColumnQuery<K, N, V> implements
    ColumnQuery<K, N, V> {

  public ThriftColumnQuery(KeyspaceOperator keyspaceOperator, Serializer<K> keySerializer,
      Serializer<N> nameSerializer, Serializer<V> valueSerializer) {
    super(keyspaceOperator, keySerializer, nameSerializer, valueSerializer);
  }

  public ThriftColumnQuery(KeyspaceOperator keyspaceOperator, Serializer<V> valueSerializer) {
    super(keyspaceOperator, TypeInferringSerializer.<K> get(), TypeInferringSerializer.<N> get(),
        valueSerializer);
  }

  @SuppressWarnings("unchecked")
  public ThriftColumnQuery(KeyspaceOperator keyspaceOperator) {
    super(keyspaceOperator, TypeInferringSerializer.<K> get(), TypeInferringSerializer.<N> get(),
        (Serializer<V>) StringSerializer.get());
  }

  @Override
  public Result<HColumn<N, V>> execute() {
    return new Result<HColumn<N, V>>(
        keyspaceOperator.doExecute(new KeyspaceOperationCallback<HColumn<N, V>>() {

          @Override
          public HColumn<N, V> doInKeyspace(Keyspace ks) throws HectorException {
            try {
<<<<<<< HEAD
              Column thriftColumn = ks.getColumn(keySerializer.toBytes(key),
                  ThriftFactory.createColumnPath(columnFamilyName, name, columnNameSerializer));
              return new HColumn<N, V>(thriftColumn, columnNameSerializer, valueSerializer);
=======
              org.apache.cassandra.thrift.Column thriftColumn =
                ks.getColumn(key, ThriftFactory.createColumnPath(columnFamilyName, name, columnNameSerializer));
              return new HColumnImpl<N, V>(thriftColumn, columnNameSerializer, valueSerializer);
>>>>>>> b9a6d25d
            } catch (HNotFoundException e) {
              return null;
            }
          }
        }), this);
  }
}<|MERGE_RESOLUTION|>--- conflicted
+++ resolved
@@ -53,15 +53,9 @@
           @Override
           public HColumn<N, V> doInKeyspace(Keyspace ks) throws HectorException {
             try {
-<<<<<<< HEAD
               Column thriftColumn = ks.getColumn(keySerializer.toBytes(key),
                   ThriftFactory.createColumnPath(columnFamilyName, name, columnNameSerializer));
-              return new HColumn<N, V>(thriftColumn, columnNameSerializer, valueSerializer);
-=======
-              org.apache.cassandra.thrift.Column thriftColumn =
-                ks.getColumn(key, ThriftFactory.createColumnPath(columnFamilyName, name, columnNameSerializer));
               return new HColumnImpl<N, V>(thriftColumn, columnNameSerializer, valueSerializer);
->>>>>>> b9a6d25d
             } catch (HNotFoundException e) {
               return null;
             }
