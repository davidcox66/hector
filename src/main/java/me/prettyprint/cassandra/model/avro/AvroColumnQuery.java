--- conflicted
+++ resolved
@@ -22,16 +22,10 @@
 public final class AvroColumnQuery<K, N, V> extends AbstractColumnQuery<K, N, V>
     implements ColumnQuery<K, N, V> {
 
-<<<<<<< HEAD
-  public AvroColumnQuery(KeyspaceOperator keyspaceOperator, Serializer<K> keySerializer,
+  public AvroColumnQuery(Keyspace keyspace, Serializer<K> keySerializer,
       Serializer<N> nameSerializer,
       Serializer<V> valueSerializer) {
-    super(keyspaceOperator, keySerializer, nameSerializer, valueSerializer);
-=======
-  public AvroColumnQuery(Keyspace keyspace, Serializer<N> nameSerializer,
-      Serializer<V> valueSerializer) {
-    super(keyspace, nameSerializer, valueSerializer);
->>>>>>> 6756e8ea
+    super(keyspace, keySerializer, nameSerializer, valueSerializer);
   }
 
   @Override
