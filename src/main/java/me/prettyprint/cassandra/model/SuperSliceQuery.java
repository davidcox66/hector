--- conflicted
+++ resolved
@@ -24,11 +24,7 @@
   private K key;
   private final Serializer<SN> sNameSerializer;
 
-<<<<<<< HEAD
-  /*package*/ SuperSliceQuery(KeyspaceOperator ko, Serializer<K> keySerializer, Serializer<SN> sNameSerializer,
-=======
-  public SuperSliceQuery(KeyspaceOperator ko, Serializer<SN> sNameSerializer,
->>>>>>> 496008b2
+  public SuperSliceQuery(KeyspaceOperator ko, Serializer<K> keySerializer, Serializer<SN> sNameSerializer,
       Serializer<N> nameSerializer, Serializer<V> valueSerializer) {
     super(ko, keySerializer, nameSerializer, valueSerializer);
     Assert.notNull(sNameSerializer, "sNameSerializer cannot be null");
