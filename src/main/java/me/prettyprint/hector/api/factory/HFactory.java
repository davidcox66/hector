package me.prettyprint.hector.api.factory;

import java.util.HashMap;
import java.util.List;
import java.util.Map;

import me.prettyprint.cassandra.model.ExecutingKeyspace;
import me.prettyprint.cassandra.model.HColumnImpl;
import me.prettyprint.cassandra.model.HSuperColumnImpl;
import me.prettyprint.cassandra.model.IndexedSlicesQuery;
import me.prettyprint.cassandra.model.MutatorImpl;
import me.prettyprint.cassandra.model.QuorumAllConsistencyLevelPolicy;
import me.prettyprint.cassandra.model.thrift.ThriftColumnQuery;
import me.prettyprint.cassandra.model.thrift.ThriftCountQuery;
import me.prettyprint.cassandra.model.thrift.ThriftMultigetSliceQuery;
import me.prettyprint.cassandra.model.thrift.ThriftMultigetSubSliceQuery;
import me.prettyprint.cassandra.model.thrift.ThriftMultigetSuperSliceQuery;
import me.prettyprint.cassandra.model.thrift.ThriftRangeSlicesQuery;
import me.prettyprint.cassandra.model.thrift.ThriftRangeSubSlicesQuery;
import me.prettyprint.cassandra.model.thrift.ThriftRangeSuperSlicesQuery;
import me.prettyprint.cassandra.model.thrift.ThriftSliceQuery;
import me.prettyprint.cassandra.model.thrift.ThriftSubColumnQuery;
import me.prettyprint.cassandra.model.thrift.ThriftSubCountQuery;
import me.prettyprint.cassandra.model.thrift.ThriftSubSliceQuery;
import me.prettyprint.cassandra.model.thrift.ThriftSuperColumnQuery;
import me.prettyprint.cassandra.model.thrift.ThriftSuperCountQuery;
import me.prettyprint.cassandra.model.thrift.ThriftSuperSliceQuery;
import me.prettyprint.cassandra.serializers.StringSerializer;
import me.prettyprint.cassandra.service.CassandraHost;
import me.prettyprint.cassandra.service.CassandraHostConfigurator;
<<<<<<< HEAD
import me.prettyprint.cassandra.service.Cluster;
import me.prettyprint.cassandra.service.ClusterImpl;
=======
import me.prettyprint.cassandra.service.ThriftCluster;
import me.prettyprint.hector.api.Cluster;
>>>>>>> b0dc2661
import me.prettyprint.hector.api.ConsistencyLevelPolicy;
import me.prettyprint.hector.api.Keyspace;
import me.prettyprint.hector.api.Serializer;
import me.prettyprint.hector.api.beans.HColumn;
import me.prettyprint.hector.api.beans.HSuperColumn;
import me.prettyprint.hector.api.mutation.Mutator;
import me.prettyprint.hector.api.query.ColumnQuery;
import me.prettyprint.hector.api.query.CountQuery;
import me.prettyprint.hector.api.query.MultigetSliceQuery;
import me.prettyprint.hector.api.query.MultigetSubSliceQuery;
import me.prettyprint.hector.api.query.MultigetSuperSliceQuery;
import me.prettyprint.hector.api.query.RangeSlicesQuery;
import me.prettyprint.hector.api.query.RangeSubSlicesQuery;
import me.prettyprint.hector.api.query.RangeSuperSlicesQuery;
import me.prettyprint.hector.api.query.SliceQuery;
import me.prettyprint.hector.api.query.SubColumnQuery;
import me.prettyprint.hector.api.query.SubCountQuery;
import me.prettyprint.hector.api.query.SubSliceQuery;
import me.prettyprint.hector.api.query.SuperColumnQuery;
import me.prettyprint.hector.api.query.SuperCountQuery;
import me.prettyprint.hector.api.query.SuperSliceQuery;
/**
 * A convenience class with bunch of factory static methods to help create a mutator,
 * queries etc.
 *
 * @author Ran
 * @author zznate
 */
public final class HFactory {

  private static final Map<String, ClusterImpl> clusters = new HashMap<String, ClusterImpl>();

  private static final ConsistencyLevelPolicy DEFAULT_CONSISTENCY_LEVEL_POLICY =
    new QuorumAllConsistencyLevelPolicy();

  public static Cluster getCluster(String clusterName) {
    return clusters.get(clusterName);
  }
  /**
   *
   * @param clusterName The cluster name. This is an identifying string for the cluster, e.g.
   * "production" or "test" etc. Clusters will be created on demand per each unique clusterName key.
   * @param hostIp host:ip format string
   * @return
   */
  public static Cluster getOrCreateCluster(String clusterName, String hostIp) {
    /*
     I would like to move off of string literals for hosts, perhaps
     providing them for convinience, and used specific types

     */
    return getOrCreateCluster(clusterName, new CassandraHostConfigurator(hostIp));
  }

  public static Cluster getOrCreateCluster(String clusterName,
      CassandraHostConfigurator cassandraHostConfigurator) {
    ClusterImpl c = clusters.get(clusterName);
    if (c == null) {
      synchronized (clusters) {
        c = clusters.get(clusterName);
        if (c == null) {
          c = createCluster(clusterName, cassandraHostConfigurator);
          clusters.put(clusterName, c);
        }
      }
    }
    return c;
  }

<<<<<<< HEAD
  public static ClusterImpl createCluster(String clusterName, CassandraHostConfigurator cassandraHostConfigurator) {
    return new ClusterImpl(clusterName, cassandraHostConfigurator);
=======
  public static Cluster createCluster(String clusterName, CassandraHostConfigurator cassandraHostConfigurator) {
    return new ThriftCluster(clusterName, cassandraHostConfigurator);
>>>>>>> b0dc2661
  }

  /**
   * Creates a Keyspace with the default consistency level policy.
   * @param keyspace
   * @param cluster
   * @return
   */
  public static Keyspace createKeyspace(String keyspace, Cluster cluster) {
    return createKeyspace(keyspace, cluster, createDefaultConsistencyLevelPolicy());
  }

  public static Keyspace createKeyspace(String keyspace, Cluster cluster,
      ConsistencyLevelPolicy consistencyLevelPolicy) {
    return new ExecutingKeyspace(keyspace, cluster, consistencyLevelPolicy);
  }

  public static ConsistencyLevelPolicy createDefaultConsistencyLevelPolicy() {
    return DEFAULT_CONSISTENCY_LEVEL_POLICY;
  }

  public static <K,N,V> Mutator<K> createMutator(Keyspace keyspace, Serializer<K> keySerializer) {
    return new MutatorImpl<K>(keyspace, keySerializer);
  }

  public static <K,N,V> ColumnQuery<K,N,V> createColumnQuery(Keyspace keyspace, Serializer<K> keySerializer,
      Serializer<N> nameSerializer, Serializer<V> valueSerializer) {
    return new ThriftColumnQuery<K,N,V>(keyspace, keySerializer, nameSerializer, valueSerializer);
  }

  public static <K, N> CountQuery<K, N> createCountQuery(Keyspace keyspace,
      Serializer<K> keySerializer, Serializer<N> nameSerializer) {
    return new ThriftCountQuery<K, N>(keyspace, keySerializer, nameSerializer);
  }

  public static <K,SN> SuperCountQuery<K,SN> createSuperCountQuery(Keyspace keyspace,
      Serializer<K> keySerializer, Serializer<SN> superNameSerializer) {
    return new ThriftSuperCountQuery<K,SN>(keyspace, keySerializer, superNameSerializer);
  }

  public static <K,SN,N> SubCountQuery<K,SN,N> createSubCountQuery(Keyspace keyspace,
      Serializer<K> keySerializer, Serializer<SN> superNameSerializer, Serializer<N> nameSerializer) {
    return new ThriftSubCountQuery<K,SN,N>(keyspace, keySerializer, superNameSerializer, nameSerializer);
  }

  public static ColumnQuery<String, String, String> createStringColumnQuery(Keyspace keyspace) {
    StringSerializer se = StringSerializer.get();
    return createColumnQuery(keyspace, se, se, se);
  }

  public static <K,SN,N,V> SuperColumnQuery<K,SN,N,V> createSuperColumnQuery(Keyspace keyspace,
      Serializer<K> keySerializer, Serializer<SN> sNameSerializer, Serializer<N> nameSerializer, Serializer<V> valueSerializer) {
    return new ThriftSuperColumnQuery<K,SN, N, V>(keyspace, keySerializer, sNameSerializer, nameSerializer, valueSerializer);
  }


  public static <K,N,V> MultigetSliceQuery<K,N,V> createMultigetSliceQuery(
      Keyspace keyspace, Serializer<K> keySerializer, Serializer<N> nameSerializer, Serializer<V> valueSerializer) {
    return new ThriftMultigetSliceQuery<K,N,V>(keyspace, keySerializer, nameSerializer, valueSerializer);
  }

  public static <K, SN, N, V> SubColumnQuery<K, SN, N, V> createSubColumnQuery(Keyspace keyspace,
      Serializer<K> keySerializer, Serializer<SN> sNameSerializer, Serializer<N> nameSerializer,
      Serializer<V> valueSerializer) {
    return new ThriftSubColumnQuery<K, SN, N, V>(keyspace, keySerializer, sNameSerializer, nameSerializer,
        valueSerializer);
  }

  public static <K,SN,N,V> MultigetSuperSliceQuery<K,SN,N,V> createMultigetSuperSliceQuery(
      Keyspace keyspace, Serializer<K> keySerializer, Serializer<SN> sNameSerializer, Serializer<N> nameSerializer, Serializer<V> valueSerializer) {
    return new ThriftMultigetSuperSliceQuery<K,SN,N,V>(keyspace, keySerializer, sNameSerializer, nameSerializer, valueSerializer);
  }

  public static <K,SN,N,V> MultigetSubSliceQuery<K,SN,N,V> createMultigetSubSliceQuery(
      Keyspace keyspace, Serializer<K> keySerializer, Serializer<SN> sNameSerializer, Serializer<N> nameSerializer, Serializer<V> valueSerializer) {
    return new ThriftMultigetSubSliceQuery<K,SN,N,V>(keyspace, keySerializer, sNameSerializer, nameSerializer, valueSerializer);
  }

  public static <K,N,V> RangeSlicesQuery<K,N,V> createRangeSlicesQuery(
      Keyspace keyspace, Serializer<K> keySerializer, Serializer<N> nameSerializer, Serializer<V> valueSerializer) {
    return new ThriftRangeSlicesQuery<K,N,V>(keyspace, keySerializer, nameSerializer, valueSerializer);
  }

  public static <K,SN,N,V> RangeSuperSlicesQuery<K,SN,N,V> createRangeSuperSlicesQuery(
      Keyspace keyspace, Serializer<K> keySerializer, Serializer<SN> sNameSerializer, Serializer<N> nameSerializer,
      Serializer<V> valueSerializer) {
    return new ThriftRangeSuperSlicesQuery<K,SN,N,V>(keyspace, keySerializer, sNameSerializer, nameSerializer, valueSerializer);
  }

  public static <K,N,V> IndexedSlicesQuery<K, N, V> createIndexedSlicesQuery(
      Keyspace keyspace, Serializer<K> keySerializer, Serializer<N> nameSerializer,
      Serializer<V> valueSerializer) {
    return new IndexedSlicesQuery<K, N, V>(keyspace, keySerializer, nameSerializer, valueSerializer);
  }

  public static <K,SN,N,V> RangeSubSlicesQuery<K,SN,N,V> createRangeSubSlicesQuery(
      Keyspace keyspace, Serializer<K> keySerializer, Serializer<SN> sNameSerializer, Serializer<N> nameSerializer,
      Serializer<V> valueSerializer) {
    return new ThriftRangeSubSlicesQuery<K,SN,N,V>(keyspace, keySerializer, sNameSerializer, nameSerializer, valueSerializer);
  }

  public static <K,N,V> SliceQuery<K,N,V> createSliceQuery(
      Keyspace keyspace, Serializer<K> keySerializer, Serializer<N> nameSerializer, Serializer<V> valueSerializer) {
    return new ThriftSliceQuery<K,N,V>(keyspace, keySerializer, nameSerializer, valueSerializer);
  }

  public static <K,SN,N,V> SubSliceQuery<K,SN,N,V> createSubSliceQuery(
      Keyspace keyspace, Serializer<K> keySerializer, Serializer<SN> sNameSerializer, Serializer<N> nameSerializer,
      Serializer<V> valueSerializer) {
    return new ThriftSubSliceQuery<K,SN,N,V>(keyspace, keySerializer, sNameSerializer, nameSerializer, valueSerializer);
  }

  public static <K,SN,N,V> SuperSliceQuery<K,SN,N,V> createSuperSliceQuery(
      Keyspace keyspace, Serializer<K> keySerializer, Serializer<SN> sNameSerializer, Serializer<N> nameSerializer,
      Serializer<V> valueSerializer) {
    return new ThriftSuperSliceQuery<K,SN,N,V>(keyspace, keySerializer, sNameSerializer, nameSerializer, valueSerializer);
  }

  /**
   * createSuperColumn accepts a variable number of column arguments
   * @param name supercolumn name
   * @param createColumn a variable number of column arguments
   */
  public static <SN,N,V> HSuperColumn<SN, N, V> createSuperColumn(SN name, List<HColumn<N,V>> columns,
      Serializer<SN> superNameSerializer, Serializer<N> nameSerializer, Serializer<V> valueSerializer) {
    return new HSuperColumnImpl<SN, N, V>(name, columns, createClock(), superNameSerializer,
        nameSerializer, valueSerializer);
  }

  public static <SN,N,V> HSuperColumn<SN,N,V> createSuperColumn(SN name, List<HColumn<N,V>> columns,
      long clock, Serializer<SN> superNameSerializer, Serializer<N> nameSerializer,
      Serializer<V> valueSerializer) {
    return new HSuperColumnImpl<SN, N, V>(name, columns, clock, superNameSerializer, nameSerializer,
        valueSerializer);
  }

  public static <N,V> HColumn<N,V> createColumn(N name, V value, long clock,
      Serializer<N> nameSerializer, Serializer<V> valueSerializer) {
    return new HColumnImpl<N, V>(name, value, clock, nameSerializer, valueSerializer);
  }

  /**
   * Creates a column with the clock of now.
   */
  public static <N,V> HColumn<N, V> createColumn(N name, V value,
      Serializer<N> nameSerializer, Serializer<V> valueSerializer) {
    return new HColumnImpl<N, V>(name, value, createClock(), nameSerializer, valueSerializer);
  }

  /**
   * Convienience method for creating a column with a String name and String value
   */
  public static HColumn<String, String> createStringColumn(String name, String value) {
    StringSerializer se = StringSerializer.get();
    return createColumn(name, value, se, se);
  }

  /**
   * Creates a clock of now with the default clock resolution (micorosec) as defined in
   * {@link CassandraHost}
   */
  public static long createClock() {
    return CassandraHost.DEFAULT_TIMESTAMP_RESOLUTION.createClock();
  }
}<|MERGE_RESOLUTION|>--- conflicted
+++ resolved
@@ -28,13 +28,8 @@
 import me.prettyprint.cassandra.serializers.StringSerializer;
 import me.prettyprint.cassandra.service.CassandraHost;
 import me.prettyprint.cassandra.service.CassandraHostConfigurator;
-<<<<<<< HEAD
-import me.prettyprint.cassandra.service.Cluster;
-import me.prettyprint.cassandra.service.ClusterImpl;
-=======
 import me.prettyprint.cassandra.service.ThriftCluster;
 import me.prettyprint.hector.api.Cluster;
->>>>>>> b0dc2661
 import me.prettyprint.hector.api.ConsistencyLevelPolicy;
 import me.prettyprint.hector.api.Keyspace;
 import me.prettyprint.hector.api.Serializer;
@@ -65,7 +60,7 @@
  */
 public final class HFactory {
 
-  private static final Map<String, ClusterImpl> clusters = new HashMap<String, ClusterImpl>();
+  private static final Map<String, Cluster> clusters = new HashMap<String, Cluster>();
 
   private static final ConsistencyLevelPolicy DEFAULT_CONSISTENCY_LEVEL_POLICY =
     new QuorumAllConsistencyLevelPolicy();
@@ -91,7 +86,7 @@
 
   public static Cluster getOrCreateCluster(String clusterName,
       CassandraHostConfigurator cassandraHostConfigurator) {
-    ClusterImpl c = clusters.get(clusterName);
+    Cluster c = clusters.get(clusterName);
     if (c == null) {
       synchronized (clusters) {
         c = clusters.get(clusterName);
@@ -104,13 +99,8 @@
     return c;
   }
 
-<<<<<<< HEAD
-  public static ClusterImpl createCluster(String clusterName, CassandraHostConfigurator cassandraHostConfigurator) {
-    return new ClusterImpl(clusterName, cassandraHostConfigurator);
-=======
   public static Cluster createCluster(String clusterName, CassandraHostConfigurator cassandraHostConfigurator) {
     return new ThriftCluster(clusterName, cassandraHostConfigurator);
->>>>>>> b0dc2661
   }
 
   /**
