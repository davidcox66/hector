package me.prettyprint.hector.api.factory;

import java.util.HashMap;
import java.util.List;
import java.util.Map;

import me.prettyprint.cassandra.model.HColumn;
import me.prettyprint.cassandra.model.HSuperColumn;
import me.prettyprint.cassandra.model.IndexedSlicesQuery;
import me.prettyprint.cassandra.model.KeyspaceOperator;
import me.prettyprint.cassandra.model.Mutator;
import me.prettyprint.cassandra.model.QuorumAllConsistencyLevelPolicy;
import me.prettyprint.cassandra.model.RangeSlicesQuery;
import me.prettyprint.cassandra.model.RangeSubSlicesQuery;
import me.prettyprint.cassandra.model.RangeSuperSlicesQuery;
import me.prettyprint.cassandra.model.Serializer;
import me.prettyprint.cassandra.model.SliceQuery;
import me.prettyprint.cassandra.model.SubSliceQuery;
import me.prettyprint.cassandra.model.SuperSliceQuery;
import me.prettyprint.cassandra.model.thrift.ThriftColumnQuery;
import me.prettyprint.cassandra.model.thrift.ThriftCountQuery;
import me.prettyprint.cassandra.model.thrift.ThriftMultigetSliceQuery;
import me.prettyprint.cassandra.model.thrift.ThriftMultigetSubSliceQuery;
import me.prettyprint.cassandra.model.thrift.ThriftMultigetSuperSliceQuery;
import me.prettyprint.cassandra.model.thrift.ThriftSubColumnQuery;
import me.prettyprint.cassandra.model.thrift.ThriftSubCountQuery;
import me.prettyprint.cassandra.model.thrift.ThriftSuperColumnQuery;
import me.prettyprint.cassandra.model.thrift.ThriftSuperCountQuery;
import me.prettyprint.cassandra.serializers.StringSerializer;
import me.prettyprint.cassandra.service.CassandraHost;
import me.prettyprint.cassandra.service.CassandraHostConfigurator;
import me.prettyprint.cassandra.service.Cluster;
import me.prettyprint.hector.api.ConsistencyLevelPolicy;
import me.prettyprint.hector.api.query.ColumnQuery;
import me.prettyprint.hector.api.query.MultigetSliceQuery;
import me.prettyprint.hector.api.query.MultigetSubSliceQuery;
import me.prettyprint.hector.api.query.MultigetSuperSliceQuery;
import me.prettyprint.hector.api.query.SubColumnQuery;
import me.prettyprint.hector.api.query.SubCountQuery;
import me.prettyprint.hector.api.query.SuperColumnQuery;

import org.apache.cassandra.thrift.Clock;

/**
 * A convenience class with bunch of factory static methods to help create a mutator,
 * queries etc.
 *
 * @author Ran
 * @author zznate
 */
public final class HFactory {

  private static final Map<String, Cluster> clusters = new HashMap<String, Cluster>();

  private static final ConsistencyLevelPolicy DEFAULT_CONSISTENCY_LEVEL_POLICY =
    new QuorumAllConsistencyLevelPolicy();

  public static Cluster getCluster(String clusterName) {
    return clusters.get(clusterName);
  }
  /**
   *
   * @param clusterName The cluster name. This is an identifying string for the cluster, e.g.
   * "production" or "test" etc. Clusters will be created on demand per each unique clusterName key.
   * @param hostIp host:ip format string
   * @return
   */
  public static Cluster getOrCreateCluster(String clusterName, String hostIp) {
    /*
     I would like to move off of string literals for hosts, perhaps
     providing them for convinience, and used specific types

     */
    return getOrCreateCluster(clusterName, new CassandraHostConfigurator(hostIp));
  }

  public static Cluster getOrCreateCluster(String clusterName,
      CassandraHostConfigurator cassandraHostConfigurator) {
    Cluster c = clusters.get(clusterName);
    if (c == null) {
      synchronized (clusters) {
        c = clusters.get(clusterName);
        if (c == null) {
          c = createCluster(clusterName, cassandraHostConfigurator);
          clusters.put(clusterName, c);
        }
      }
    }
    return c;
  }

  public static Cluster createCluster(String clusterName, CassandraHostConfigurator cassandraHostConfigurator) {
    return new Cluster(clusterName, cassandraHostConfigurator);
  }

  /**
   * Creates a KeyspaceOperator with the default consistency level policy.
   * @param keyspace
   * @param cluster
   * @return
   */
  public static KeyspaceOperator createKeyspaceOperator(String keyspace, Cluster cluster) {
    return createKeyspaceOperator(keyspace, cluster, createDefaultConsistencyLevelPolicy());
  }

  public static KeyspaceOperator createKeyspaceOperator(String keyspace, Cluster cluster,
      ConsistencyLevelPolicy consistencyLevelPolicy) {
    return new KeyspaceOperator(keyspace, cluster, consistencyLevelPolicy);
  }

  public static ConsistencyLevelPolicy createDefaultConsistencyLevelPolicy() {
    return DEFAULT_CONSISTENCY_LEVEL_POLICY;
  }

  public static <K,N,V> Mutator<K> createMutator(KeyspaceOperator ko, Serializer<K> keySerializer) {
    return new Mutator<K>(ko, keySerializer);
  }

<<<<<<< HEAD
  public static <K,N,V> ColumnQuery<K,N,V> createColumnQuery(KeyspaceOperator ko, Serializer<K> keySerializer,
      Serializer<N> nameSerializer, Serializer<V> valueSerializer) {
    return new ThriftColumnQuery<K,N,V>(ko, keySerializer, nameSerializer, valueSerializer);
  }

  public static <K, N> CountQuery<K, N> createCountQuery(KeyspaceOperator ko,
      Serializer<K> keySerializer, Serializer<N> nameSerializer) {
    return new CountQuery<K, N>(ko, keySerializer, nameSerializer);
  }

  public static <K,SN> SuperCountQuery<K,SN> createSuperCountQuery(KeyspaceOperator ko,
      Serializer<K> keySerializer, Serializer<SN> superNameSerializer) {
    return new SuperCountQuery<K,SN>(ko, keySerializer, superNameSerializer);
=======
  public static ThriftCountQuery createCountQuery(KeyspaceOperator ko) {
    return new ThriftCountQuery(ko);
  }

  public static ThriftSuperCountQuery createSuperCountQuery(KeyspaceOperator ko) {
    return new ThriftSuperCountQuery(ko);
  }

  public static <SN> SubCountQuery<SN> createSubCountQuery(KeyspaceOperator ko,
      Serializer<SN> superNameSerializer) {
    return new ThriftSubCountQuery<SN>(ko, superNameSerializer);
>>>>>>> 2d842732
  }

  public static <K,SN,N> SubCountQuery<K,SN,N> createSubCountQuery(KeyspaceOperator ko,
      Serializer<K> keySerializer, Serializer<SN> superNameSerializer, Serializer<N> nameSerializer) {
    return new SubCountQuery<K,SN,N>(ko, keySerializer, superNameSerializer, nameSerializer);
  }

  public static ColumnQuery<String, String, String> createStringColumnQuery(KeyspaceOperator ko) {
    StringSerializer se = StringSerializer.get();
    return createColumnQuery(ko, se, se, se);
  }

  public static <K,SN,N,V> SuperColumnQuery<K,SN,N,V> createSuperColumnQuery(KeyspaceOperator ko,
      Serializer<K> keySerializer, Serializer<SN> sNameSerializer, Serializer<N> nameSerializer, Serializer<V> valueSerializer) {
    return new ThriftSuperColumnQuery<K,SN, N, V>(ko, keySerializer, sNameSerializer, nameSerializer, valueSerializer);
  }


  public static <K,N,V> MultigetSliceQuery<K,N,V> createMultigetSliceQuery(
      KeyspaceOperator ko, Serializer<K> keySerializer, Serializer<N> nameSerializer, Serializer<V> valueSerializer) {
    return new MultigetSliceQuery<K,N,V>(ko, keySerializer, nameSerializer, valueSerializer);
  }

  public static <K, SN, N, V> SubColumnQuery<K, SN, N, V> createSubColumnQuery(KeyspaceOperator ko,
      Serializer<K> keySerializer, Serializer<SN> sNameSerializer, Serializer<N> nameSerializer,
      Serializer<V> valueSerializer) {
    return new ThriftSubColumnQuery<K, SN, N, V>(ko, keySerializer, sNameSerializer, nameSerializer,
        valueSerializer);
  }

<<<<<<< HEAD
  public static <K,SN,N,V> MultigetSuperSliceQuery<K,SN,N,V> createMultigetSuperSliceQuery(
      KeyspaceOperator ko, Serializer<K> keySerializer, Serializer<SN> sNameSerializer, Serializer<N> nameSerializer, Serializer<V> valueSerializer) {
    return new MultigetSuperSliceQuery<K,SN,N,V>(ko, keySerializer, sNameSerializer, nameSerializer, valueSerializer);
  }

  public static <K,SN,N,V> MultigetSubSliceQuery<K,SN,N,V> createMultigetSubSliceQuery(
      KeyspaceOperator ko, Serializer<K> keySerializer, Serializer<SN> sNameSerializer, Serializer<N> nameSerializer, Serializer<V> valueSerializer) {
    return new MultigetSubSliceQuery<K,SN,N,V>(ko, keySerializer, sNameSerializer, nameSerializer, valueSerializer);
  }

  public static <K,N,V> RangeSlicesQuery<K,N,V> createRangeSlicesQuery(
      KeyspaceOperator ko, Serializer<K> keySerializer, Serializer<N> nameSerializer, Serializer<V> valueSerializer) {
    return new RangeSlicesQuery<K,N,V>(ko, keySerializer, nameSerializer, valueSerializer);
=======
  public static <N,V> MultigetSliceQuery<N, V> createMultigetSliceQuery(
      KeyspaceOperator ko, Serializer<N> nameSerializer, Serializer<V> valueSerializer) {
    return new ThriftMultigetSliceQuery<N,V>(ko, nameSerializer, valueSerializer);
  }

  public static <SN,N,V> MultigetSuperSliceQuery<SN, N, V> createMultigetSuperSliceQuery(
      KeyspaceOperator ko, Serializer<SN> sNameSerializer, Serializer<N> nameSerializer, Serializer<V> valueSerializer) {
    return new ThriftMultigetSuperSliceQuery<SN,N,V>(ko, sNameSerializer, nameSerializer, valueSerializer);
  }

  public static <SN,N,V> MultigetSubSliceQuery<SN, N, V> createMultigetSubSliceQuery(
      KeyspaceOperator ko, Serializer<SN> sNameSerializer, Serializer<N> nameSerializer, Serializer<V> valueSerializer) {
    return new ThriftMultigetSubSliceQuery<SN,N,V>(ko, sNameSerializer, nameSerializer, valueSerializer);
>>>>>>> 2d842732
  }

  public static <K,SN,N,V> RangeSuperSlicesQuery<K,SN,N,V> createRangeSuperSlicesQuery(
      KeyspaceOperator ko, Serializer<K> keySerializer, Serializer<SN> sNameSerializer, Serializer<N> nameSerializer,
      Serializer<V> valueSerializer) {
    return new RangeSuperSlicesQuery<K,SN,N,V>(ko, keySerializer, sNameSerializer, nameSerializer, valueSerializer);
  }

  public static <K,N,V> IndexedSlicesQuery<K, N, V> createIndexedSlicesQuery(
      KeyspaceOperator ko, Serializer<K> keySerializer, Serializer<N> nameSerializer,
      Serializer<V> valueSerializer) {
    return new IndexedSlicesQuery<K, N, V>(ko, keySerializer, nameSerializer, valueSerializer);
  }

  public static <K,SN,N,V> RangeSubSlicesQuery<K,SN,N,V> createRangeSubSlicesQuery(
      KeyspaceOperator ko, Serializer<K> keySerializer, Serializer<SN> sNameSerializer, Serializer<N> nameSerializer,
      Serializer<V> valueSerializer) {
    return new RangeSubSlicesQuery<K,SN,N,V>(ko, keySerializer, sNameSerializer, nameSerializer, valueSerializer);
  }

  public static <K,N,V> SliceQuery<K,N,V> createSliceQuery(
      KeyspaceOperator ko, Serializer<K> keySerializer, Serializer<N> nameSerializer, Serializer<V> valueSerializer) {
    return new SliceQuery<K,N,V>(ko, keySerializer, nameSerializer, valueSerializer);
  }

  public static <K,SN,N,V> SubSliceQuery<K,SN,N,V> createSubSliceQuery(
      KeyspaceOperator ko, Serializer<K> keySerializer, Serializer<SN> sNameSerializer, Serializer<N> nameSerializer,
      Serializer<V> valueSerializer) {
    return new SubSliceQuery<K,SN,N,V>(ko, keySerializer, sNameSerializer, nameSerializer, valueSerializer);
  }

  public static <K,SN,N,V> SuperSliceQuery<K,SN,N,V> createSuperSliceQuery(
      KeyspaceOperator ko, Serializer<K> keySerializer, Serializer<SN> sNameSerializer, Serializer<N> nameSerializer,
      Serializer<V> valueSerializer) {
    return new SuperSliceQuery<K,SN,N,V>(ko, keySerializer, sNameSerializer, nameSerializer, valueSerializer);
  }

  /**
   * createSuperColumn accepts a variable number of column arguments
   * @param name supercolumn name
   * @param createColumn a variable number of column arguments
   */
  public static <SN,N,V> HSuperColumn<SN,N,V> createSuperColumn(SN name, List<HColumn<N,V>> columns,
      Serializer<SN> superNameSerializer, Serializer<N> nameSerializer, Serializer<V> valueSerializer) {
    return new HSuperColumn<SN, N, V>(name, columns, createClock(), superNameSerializer,
        nameSerializer, valueSerializer);
  }

  public static <SN,N,V> HSuperColumn<SN,N,V> createSuperColumn(SN name, List<HColumn<N,V>> columns,
      long clock, Serializer<SN> superNameSerializer, Serializer<N> nameSerializer,
      Serializer<V> valueSerializer) {
    return new HSuperColumn<SN, N, V>(name, columns, clock, superNameSerializer, nameSerializer,
        valueSerializer);
  }

  public static <N,V> HColumn<N,V> createColumn(N name, V value, long clock,
      Serializer<N> nameSerializer, Serializer<V> valueSerializer) {
    return new HColumn<N, V>(name, value, clock, nameSerializer, valueSerializer);
  }

  /**
   * Creates a column with the clock of now.
   */
  public static <N,V> HColumn<N,V> createColumn(N name, V value,
      Serializer<N> nameSerializer, Serializer<V> valueSerializer) {
    return new HColumn<N, V>(name, value, createClock(), nameSerializer, valueSerializer);
  }

  /**
   * Convienience method for creating a column with a String name and String value
   */
  public static HColumn<String,String> createStringColumn(String name, String value) {
    StringSerializer se = StringSerializer.get();
    return createColumn(name, value, se, se);
  }

  /**
   * Creates a clock of now with the default clock resolution (micorosec) as defined in
   * {@link CassandraHost}
   */
  public static long createClock() {
    return CassandraHost.DEFAULT_TIMESTAMP_RESOLUTION.createClock();
  }

}<|MERGE_RESOLUTION|>--- conflicted
+++ resolved
@@ -32,14 +32,14 @@
 import me.prettyprint.cassandra.service.Cluster;
 import me.prettyprint.hector.api.ConsistencyLevelPolicy;
 import me.prettyprint.hector.api.query.ColumnQuery;
+import me.prettyprint.hector.api.query.CountQuery;
 import me.prettyprint.hector.api.query.MultigetSliceQuery;
 import me.prettyprint.hector.api.query.MultigetSubSliceQuery;
 import me.prettyprint.hector.api.query.MultigetSuperSliceQuery;
 import me.prettyprint.hector.api.query.SubColumnQuery;
 import me.prettyprint.hector.api.query.SubCountQuery;
 import me.prettyprint.hector.api.query.SuperColumnQuery;
-
-import org.apache.cassandra.thrift.Clock;
+import me.prettyprint.hector.api.query.SuperCountQuery;
 
 /**
  * A convenience class with bunch of factory static methods to help create a mutator,
@@ -116,7 +116,6 @@
     return new Mutator<K>(ko, keySerializer);
   }
 
-<<<<<<< HEAD
   public static <K,N,V> ColumnQuery<K,N,V> createColumnQuery(KeyspaceOperator ko, Serializer<K> keySerializer,
       Serializer<N> nameSerializer, Serializer<V> valueSerializer) {
     return new ThriftColumnQuery<K,N,V>(ko, keySerializer, nameSerializer, valueSerializer);
@@ -124,30 +123,17 @@
 
   public static <K, N> CountQuery<K, N> createCountQuery(KeyspaceOperator ko,
       Serializer<K> keySerializer, Serializer<N> nameSerializer) {
-    return new CountQuery<K, N>(ko, keySerializer, nameSerializer);
+    return new ThriftCountQuery<K, N>(ko, keySerializer, nameSerializer);
   }
 
   public static <K,SN> SuperCountQuery<K,SN> createSuperCountQuery(KeyspaceOperator ko,
       Serializer<K> keySerializer, Serializer<SN> superNameSerializer) {
-    return new SuperCountQuery<K,SN>(ko, keySerializer, superNameSerializer);
-=======
-  public static ThriftCountQuery createCountQuery(KeyspaceOperator ko) {
-    return new ThriftCountQuery(ko);
-  }
-
-  public static ThriftSuperCountQuery createSuperCountQuery(KeyspaceOperator ko) {
-    return new ThriftSuperCountQuery(ko);
-  }
-
-  public static <SN> SubCountQuery<SN> createSubCountQuery(KeyspaceOperator ko,
-      Serializer<SN> superNameSerializer) {
-    return new ThriftSubCountQuery<SN>(ko, superNameSerializer);
->>>>>>> 2d842732
+    return new ThriftSuperCountQuery<K,SN>(ko, keySerializer, superNameSerializer);
   }
 
   public static <K,SN,N> SubCountQuery<K,SN,N> createSubCountQuery(KeyspaceOperator ko,
       Serializer<K> keySerializer, Serializer<SN> superNameSerializer, Serializer<N> nameSerializer) {
-    return new SubCountQuery<K,SN,N>(ko, keySerializer, superNameSerializer, nameSerializer);
+    return new ThriftSubCountQuery<K,SN,N>(ko, keySerializer, superNameSerializer, nameSerializer);
   }
 
   public static ColumnQuery<String, String, String> createStringColumnQuery(KeyspaceOperator ko) {
@@ -163,7 +149,7 @@
 
   public static <K,N,V> MultigetSliceQuery<K,N,V> createMultigetSliceQuery(
       KeyspaceOperator ko, Serializer<K> keySerializer, Serializer<N> nameSerializer, Serializer<V> valueSerializer) {
-    return new MultigetSliceQuery<K,N,V>(ko, keySerializer, nameSerializer, valueSerializer);
+    return new ThriftMultigetSliceQuery<K,N,V>(ko, keySerializer, nameSerializer, valueSerializer);
   }
 
   public static <K, SN, N, V> SubColumnQuery<K, SN, N, V> createSubColumnQuery(KeyspaceOperator ko,
@@ -173,35 +159,19 @@
         valueSerializer);
   }
 
-<<<<<<< HEAD
   public static <K,SN,N,V> MultigetSuperSliceQuery<K,SN,N,V> createMultigetSuperSliceQuery(
       KeyspaceOperator ko, Serializer<K> keySerializer, Serializer<SN> sNameSerializer, Serializer<N> nameSerializer, Serializer<V> valueSerializer) {
-    return new MultigetSuperSliceQuery<K,SN,N,V>(ko, keySerializer, sNameSerializer, nameSerializer, valueSerializer);
+    return new ThriftMultigetSuperSliceQuery<K,SN,N,V>(ko, keySerializer, sNameSerializer, nameSerializer, valueSerializer);
   }
 
   public static <K,SN,N,V> MultigetSubSliceQuery<K,SN,N,V> createMultigetSubSliceQuery(
       KeyspaceOperator ko, Serializer<K> keySerializer, Serializer<SN> sNameSerializer, Serializer<N> nameSerializer, Serializer<V> valueSerializer) {
-    return new MultigetSubSliceQuery<K,SN,N,V>(ko, keySerializer, sNameSerializer, nameSerializer, valueSerializer);
+    return new ThriftMultigetSubSliceQuery<K,SN,N,V>(ko, keySerializer, sNameSerializer, nameSerializer, valueSerializer);
   }
 
   public static <K,N,V> RangeSlicesQuery<K,N,V> createRangeSlicesQuery(
       KeyspaceOperator ko, Serializer<K> keySerializer, Serializer<N> nameSerializer, Serializer<V> valueSerializer) {
     return new RangeSlicesQuery<K,N,V>(ko, keySerializer, nameSerializer, valueSerializer);
-=======
-  public static <N,V> MultigetSliceQuery<N, V> createMultigetSliceQuery(
-      KeyspaceOperator ko, Serializer<N> nameSerializer, Serializer<V> valueSerializer) {
-    return new ThriftMultigetSliceQuery<N,V>(ko, nameSerializer, valueSerializer);
-  }
-
-  public static <SN,N,V> MultigetSuperSliceQuery<SN, N, V> createMultigetSuperSliceQuery(
-      KeyspaceOperator ko, Serializer<SN> sNameSerializer, Serializer<N> nameSerializer, Serializer<V> valueSerializer) {
-    return new ThriftMultigetSuperSliceQuery<SN,N,V>(ko, sNameSerializer, nameSerializer, valueSerializer);
-  }
-
-  public static <SN,N,V> MultigetSubSliceQuery<SN, N, V> createMultigetSubSliceQuery(
-      KeyspaceOperator ko, Serializer<SN> sNameSerializer, Serializer<N> nameSerializer, Serializer<V> valueSerializer) {
-    return new ThriftMultigetSubSliceQuery<SN,N,V>(ko, sNameSerializer, nameSerializer, valueSerializer);
->>>>>>> 2d842732
   }
 
   public static <K,SN,N,V> RangeSuperSlicesQuery<K,SN,N,V> createRangeSuperSlicesQuery(
