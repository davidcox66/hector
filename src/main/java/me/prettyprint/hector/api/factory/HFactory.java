--- conflicted
+++ resolved
@@ -43,12 +43,8 @@
 import me.prettyprint.hector.api.query.SubCountQuery;
 import me.prettyprint.hector.api.query.SubSliceQuery;
 import me.prettyprint.hector.api.query.SuperColumnQuery;
-<<<<<<< HEAD
 import me.prettyprint.hector.api.query.SuperCountQuery;
-
-=======
 import me.prettyprint.hector.api.query.SuperSliceQuery;
->>>>>>> f8ad7a5a
 /**
  * A convenience class with bunch of factory static methods to help create a mutator,
  * queries etc.
@@ -179,14 +175,13 @@
 
   public static <K,N,V> RangeSlicesQuery<K,N,V> createRangeSlicesQuery(
       KeyspaceOperator ko, Serializer<K> keySerializer, Serializer<N> nameSerializer, Serializer<V> valueSerializer) {
-    return new RangeSlicesQuery<K,N,V>(ko, keySerializer, nameSerializer, valueSerializer);
-  }
-
-<<<<<<< HEAD
+    return new ThriftRangeSlicesQuery<K,N,V>(ko, keySerializer, nameSerializer, valueSerializer);
+  }
+
   public static <K,SN,N,V> RangeSuperSlicesQuery<K,SN,N,V> createRangeSuperSlicesQuery(
       KeyspaceOperator ko, Serializer<K> keySerializer, Serializer<SN> sNameSerializer, Serializer<N> nameSerializer,
       Serializer<V> valueSerializer) {
-    return new RangeSuperSlicesQuery<K,SN,N,V>(ko, keySerializer, sNameSerializer, nameSerializer, valueSerializer);
+    return new ThriftRangeSuperSlicesQuery<K,SN,N,V>(ko, keySerializer, sNameSerializer, nameSerializer, valueSerializer);
   }
 
   public static <K,N,V> IndexedSlicesQuery<K, N, V> createIndexedSlicesQuery(
@@ -198,24 +193,7 @@
   public static <K,SN,N,V> RangeSubSlicesQuery<K,SN,N,V> createRangeSubSlicesQuery(
       KeyspaceOperator ko, Serializer<K> keySerializer, Serializer<SN> sNameSerializer, Serializer<N> nameSerializer,
       Serializer<V> valueSerializer) {
-    return new RangeSubSlicesQuery<K,SN,N,V>(ko, keySerializer, sNameSerializer, nameSerializer, valueSerializer);
-=======
-  public static <N,V> RangeSlicesQuery<N, V> createRangeSlicesQuery(
-      KeyspaceOperator ko, Serializer<N> nameSerializer, Serializer<V> valueSerializer) {
-    return new ThriftRangeSlicesQuery<N,V>(ko, nameSerializer, valueSerializer);
-  }
-
-  public static <SN,N,V> RangeSuperSlicesQuery<SN, N, V> createRangeSuperSlicesQuery(
-      KeyspaceOperator ko, Serializer<SN> sNameSerializer, Serializer<N> nameSerializer,
-      Serializer<V> valueSerializer) {
-    return new ThriftRangeSuperSlicesQuery<SN,N,V>(ko, sNameSerializer, nameSerializer, valueSerializer);
-  }
-
-  public static <SN,N,V> RangeSubSlicesQuery<SN, N, V> createRangeSubSlicesQuery(
-      KeyspaceOperator ko, Serializer<SN> sNameSerializer, Serializer<N> nameSerializer,
-      Serializer<V> valueSerializer) {
-    return new ThriftRangeSubSlicesQuery<SN,N,V>(ko, sNameSerializer, nameSerializer, valueSerializer);
->>>>>>> f8ad7a5a
+    return new ThriftRangeSubSlicesQuery<K,SN,N,V>(ko, keySerializer, sNameSerializer, nameSerializer, valueSerializer);
   }
 
   public static <K,N,V> SliceQuery<K,N,V> createSliceQuery(
@@ -223,29 +201,16 @@
     return new SliceQuery<K,N,V>(ko, keySerializer, nameSerializer, valueSerializer);
   }
 
-<<<<<<< HEAD
   public static <K,SN,N,V> SubSliceQuery<K,SN,N,V> createSubSliceQuery(
       KeyspaceOperator ko, Serializer<K> keySerializer, Serializer<SN> sNameSerializer, Serializer<N> nameSerializer,
       Serializer<V> valueSerializer) {
-    return new SubSliceQuery<K,SN,N,V>(ko, keySerializer, sNameSerializer, nameSerializer, valueSerializer);
+    return new ThriftSubSliceQuery<K,SN,N,V>(ko, keySerializer, sNameSerializer, nameSerializer, valueSerializer);
   }
 
   public static <K,SN,N,V> SuperSliceQuery<K,SN,N,V> createSuperSliceQuery(
       KeyspaceOperator ko, Serializer<K> keySerializer, Serializer<SN> sNameSerializer, Serializer<N> nameSerializer,
       Serializer<V> valueSerializer) {
-    return new SuperSliceQuery<K,SN,N,V>(ko, keySerializer, sNameSerializer, nameSerializer, valueSerializer);
-=======
-  public static <SN,N,V> SubSliceQuery<SN, N, V> createSubSliceQuery(
-      KeyspaceOperator ko, Serializer<SN> sNameSerializer, Serializer<N> nameSerializer,
-      Serializer<V> valueSerializer) {
-    return new ThriftSubSliceQuery<SN,N,V>(ko, sNameSerializer, nameSerializer, valueSerializer);
-  }
-
-  public static <SN,N,V> SuperSliceQuery<SN, N, V> createSuperSliceQuery(
-      KeyspaceOperator ko, Serializer<SN> sNameSerializer, Serializer<N> nameSerializer,
-      Serializer<V> valueSerializer) {
-    return new ThriftSuperSliceQuery<SN,N,V>(ko, sNameSerializer, nameSerializer, valueSerializer);
->>>>>>> f8ad7a5a
+    return new ThriftSuperSliceQuery<K,SN,N,V>(ko, keySerializer, sNameSerializer, nameSerializer, valueSerializer);
   }
 
   /**
