--- conflicted
+++ resolved
@@ -1,27 +1,32 @@
 package me.prettyprint.hector.api;
 
-<<<<<<< HEAD
+import me.prettyprint.cassandra.model.AllOneConsistencyLevelPolicy;
+import me.prettyprint.cassandra.model.QuorumAllConsistencyLevelPolicy;
 import me.prettyprint.cassandra.service.OperationType;
 
-import org.apache.cassandra.thrift.ConsistencyLevel;
+/**
+ * Defines the interface for the consistency level policy.
+ * Implementations may create their own consistency level policies, such as
+ * {@link AllOneConsistencyLevelPolicy} or {@link QuorumAllConsistencyLevelPolicy}
+ *
+ * @author Ran Tavory
+ *
+ */
+public interface ConsistencyLevelPolicy {
 
-=======
->>>>>>> c832174d
-public interface ConsistencyLevelPolicy {
-  
   /**
    * Get the desired consistency level according to the operation type.
    * @param op
    * @return
    */
-  ConsistencyLevel get(OperationType op);
+  HConsistencyLevel get(OperationType op);
 
   /**
-   * Get desired consistency according to the operation type and column family name. 
+   * Get desired consistency according to the operation type and column family name.
    * @param op
    * @param cfName
    * @return
    */
-  ConsistencyLevel get(OperationType op, String cfName);
+  HConsistencyLevel get(OperationType op, String cfName);
 
 }