package me.prettyprint.cassandra.service.template;

import java.nio.ByteBuffer;
import java.util.Date;
import java.util.UUID;

import me.prettyprint.cassandra.serializers.*;
import me.prettyprint.hector.api.ColumnFactory;
import me.prettyprint.hector.api.Serializer;
import me.prettyprint.hector.api.beans.Composite;
import me.prettyprint.hector.api.beans.DynamicComposite;
import me.prettyprint.hector.api.beans.HColumn;
import me.prettyprint.hector.api.mutation.Mutator;

/**
 * This provides an interface of updating a specified row, most likely with the
 * contents of an object. This would likely by implemented as an anonymous inner
 * class with access to a final object in scope. It would update the given row
 * with the object's data.
 * 
 * For more complex behaviour, subclasses should implementat update() to simply make
 * consecutive calls to various set****() methods which already have the
 * contextual information they need to update the correct row.
 * 
 * The downside of this approach is that the updater is essentially stateful and
 * cannot be used concurrently. The alternative is to pass an object in to
 * update() as a parameter with the setter methods, leaving the updater to be
 * stateless.
 * 
 * @author david
 * @author zznate
 * 
 * @param <K>
 *          the key's data type
 * @param <N>
 *          the standard or super column's data type
 */
public class ColumnFamilyUpdater<K, N> extends AbstractTemplateUpdater<K,N> {
  
  /**
   * Constructs a ColumnFamilyUpdater with the provided {@link ColumnFamilyTemplate}
   * and {@link ColumnFactory}. A {@link Mutator} is created internally for this updater.
   * @param template
   * @param columnFactory
   */
  public ColumnFamilyUpdater(ColumnFamilyTemplate<K, N> template, ColumnFactory columnFactory) {
    super(template, columnFactory, template.createMutator());
  }
   
  /**
   * Same as 2-arg version, except we use the provided {@link Mutator} 
   * @param template
   * @param columnFactory
   * @param mutator
   */
  public ColumnFamilyUpdater(ColumnFamilyTemplate<K, N> template, ColumnFactory columnFactory, Mutator<K> mutator) {
    super(template, columnFactory, mutator);
  }
  
  public void deleteColumn(N columnName) {
    mutator.addDeletion(getCurrentKey(), template.getColumnFamily(),
        columnName, template.getTopSerializer());
  }
 
  public void setString(N columnName, String value) {
    addInsertion(columnName,value,StringSerializer.get(), globalTtl); 
  }
  
  public void setString(N columnName, String value, int ttl) { 
    addInsertion(columnName,value,StringSerializer.get(),ttl); 
  }
  
  public void setUUID(N columnName, UUID value) {
    addInsertion(columnName, value, UUIDSerializer.get(), globalTtl); 
  }
  
  public void setUUID(N columnName, UUID value, int ttl) { 
    addInsertion(columnName, value, UUIDSerializer.get(), ttl); 
  }

  public void setLong(N columnName, Long value) {
    addInsertion(columnName, value, LongSerializer.get(), globalTtl); 
  }
  
  public void setLong(N columnName, Long value, int ttl) { 
    addInsertion(columnName, value, LongSerializer.get(), ttl);
  }

  public void setInteger(N columnName, Integer value) {
    addInsertion(columnName, value, IntegerSerializer.get(), globalTtl); 
  }
  
  public void setInteger(N columnName, Integer value, int ttl) {
    addInsertion(columnName, value, IntegerSerializer.get(), ttl); 
  }
  
  public void setFloat(N columnName, Float value) {
    addInsertion(columnName, value, FloatSerializer.get(), globalTtl); 
  }

  public void setFloat(N columnName, Float value, int ttl) {
    addInsertion(columnName, value, FloatSerializer.get(), ttl); 
  }
  
  public void setDouble(N columnName, Double value) {
    addInsertion(columnName, value, DoubleSerializer.get(), globalTtl);
  }
  
  public void setDouble(N columnName, Double value, int ttl) {
    addInsertion(columnName, value, DoubleSerializer.get(), ttl);
  }  
  
  public void setBoolean(N columnName, Boolean value) {
    addInsertion(columnName, value, BooleanSerializer.get(), globalTtl);
  }
  
  public void setBoolean(N columnName, Boolean value, int ttl) {
    addInsertion(columnName, value, BooleanSerializer.get(), ttl);
  }
  
  public void setByteArray(N columnName, byte[] value) {
    addInsertion(columnName, value, BytesArraySerializer.get(), globalTtl);
  }

  public void setByteArray(N columnName, byte[] value, int ttl) {
    addInsertion(columnName, value, BytesArraySerializer.get(), ttl);
  }
  
  public void setByteBuffer(N columnName, ByteBuffer value) {
    addInsertion(columnName, value, ByteBufferSerializer.get(), globalTtl);
  }
  
  public void setByteBuffer(N columnName, ByteBuffer value, int ttl) {
    addInsertion(columnName, value, ByteBufferSerializer.get(), globalTtl);
  }
  
  public void setDate(N columnName, Date value) {
    addInsertion(columnName, value, DateSerializer.get(), globalTtl);
  }

  public <V> void setFloat(N columnName, float value) {
<<<<<<< HEAD
    HColumn<N, Float> column = columnFactory.createColumn(columnName, value, clock,
        template.getTopSerializer(), FloatSerializer.get());
    mutator.addInsertion(getCurrentKey(), template.getColumnFamily(), column);
  }

  public <V> void setComposite(N columnName, Composite composite) {
    HColumn<N, Composite> column = columnFactory.createColumn(columnName, composite, clock,
        template.getTopSerializer(), CompositeSerializer.get());
    mutator.addInsertion(getCurrentKey(), template.getColumnFamily(), column);
  }

  public <V> void setDynamicComposite(N columnName, DynamicComposite composite) {
    HColumn<N, DynamicComposite> column = columnFactory.createColumn(columnName, composite, clock,
        template.getTopSerializer(), DynamicCompositeSerializer.get());
    mutator.addInsertion(getCurrentKey(), template.getColumnFamily(), column);
=======
    addInsertion(columnName, value, FloatSerializer.get(), globalTtl);
  }

  public <V> void setComposite(N columnName, Composite composite) {
    addInsertion(columnName, composite, CompositeSerializer.get(), globalTtl);
  }

  public <V> void setDynamicComposite(N columnName, DynamicComposite composite) {
    addInsertion(columnName, composite, DynamicCompositeSerializer.get(), globalTtl);
>>>>>>> f764d6f3
  }

  public <V> void setValue(N columnName, V value, Serializer<V> serializer) {
    addInsertion(columnName, value, serializer, globalTtl);
  }
  
  public <V> void setValue(N columnName, V value, Serializer<V> serializer, int ttl) {
    addInsertion(columnName, value, serializer, ttl);
  }
  
  private <V> void addInsertion(N columnName, V value, Serializer<V> valueSerializer, int ttl) { 
    HColumn<N,V> column = columnFactory.createColumn(columnName, value, clock, template.getTopSerializer(), valueSerializer);
    
    if(ttl > DEF_TTL) { 
      column.setTtl(ttl);
    } 
    
    mutator.addInsertion(getCurrentKey(), template.getColumnFamily(), column);
  }
  
  public <V> void setColumn(HColumn<N, V> column) {
    mutator.addInsertion(getCurrentKey(), template.getColumnFamily(), column);
  }
}<|MERGE_RESOLUTION|>--- conflicted
+++ resolved
@@ -139,23 +139,6 @@
   }
 
   public <V> void setFloat(N columnName, float value) {
-<<<<<<< HEAD
-    HColumn<N, Float> column = columnFactory.createColumn(columnName, value, clock,
-        template.getTopSerializer(), FloatSerializer.get());
-    mutator.addInsertion(getCurrentKey(), template.getColumnFamily(), column);
-  }
-
-  public <V> void setComposite(N columnName, Composite composite) {
-    HColumn<N, Composite> column = columnFactory.createColumn(columnName, composite, clock,
-        template.getTopSerializer(), CompositeSerializer.get());
-    mutator.addInsertion(getCurrentKey(), template.getColumnFamily(), column);
-  }
-
-  public <V> void setDynamicComposite(N columnName, DynamicComposite composite) {
-    HColumn<N, DynamicComposite> column = columnFactory.createColumn(columnName, composite, clock,
-        template.getTopSerializer(), DynamicCompositeSerializer.get());
-    mutator.addInsertion(getCurrentKey(), template.getColumnFamily(), column);
-=======
     addInsertion(columnName, value, FloatSerializer.get(), globalTtl);
   }
 
@@ -165,7 +148,6 @@
 
   public <V> void setDynamicComposite(N columnName, DynamicComposite composite) {
     addInsertion(columnName, composite, DynamicCompositeSerializer.get(), globalTtl);
->>>>>>> f764d6f3
   }
 
   public <V> void setValue(N columnName, V value, Serializer<V> serializer) {
