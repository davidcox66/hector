package me.prettyprint.cassandra.model;

import java.util.Arrays;

import me.prettyprint.cassandra.model.thrift.ThriftFactory;
import me.prettyprint.cassandra.serializers.TypeInferringSerializer;
import me.prettyprint.cassandra.service.BatchMutation;
import me.prettyprint.cassandra.service.KeyspaceService;
import me.prettyprint.hector.api.Keyspace;
import me.prettyprint.hector.api.Serializer;
import me.prettyprint.hector.api.beans.HColumn;
import me.prettyprint.hector.api.beans.HSuperColumn;
import me.prettyprint.hector.api.exceptions.HectorException;
import me.prettyprint.hector.api.mutation.MutationResult;
import me.prettyprint.hector.api.mutation.Mutator;

import org.apache.cassandra.thrift.Deletion;
import org.apache.cassandra.thrift.SlicePredicate;



/**
 * A Mutator inserts or deletes values from the cluster.
 * There are two main ways to use a mutator:
 * 1. Use the insert/delete methods to immediately insert of delete values.
 * or 2. Use the addInsertion/addDeletion methods to schedule batch operations and then execute()
 * all of them in batch.
 *
 * The class is not thread-safe.
 *
 * @author Ran Tavory
 * @author zznate
 */
public final class MutatorImpl<K> implements Mutator<K> {

  private final ExecutingKeyspace keyspace;

  protected final Serializer<K> keySerializer;

  private BatchMutation<K> pendingMutations;

  public MutatorImpl(Keyspace keyspace, Serializer<K> keySerializer) {
    this.keyspace = (ExecutingKeyspace) keyspace;
    this.keySerializer = keySerializer;
  }

  public MutatorImpl(Keyspace keyspace) {
    this(keyspace, TypeInferringSerializer.<K> get());
  }

  // Simple and immediate insertion of a column
  @Override
  public <N,V> MutationResult insert(final K key, final String cf, final HColumn<N,V> c) {
    addInsertion(key, cf, c);
    return execute();
  }

  // overloaded insert-super
  @Override
  public <SN,N,V> MutationResult insert(final K key, final String cf,
      final HSuperColumn<SN,N,V> superColumn) {
    addInsertion(key, cf, superColumn);
    return execute();
  }

  @Override
  public <N> MutationResult delete(final K key, final String cf, final N columnName,
      final Serializer<N> nameSerializer) {
    addDeletion(key, cf, columnName, nameSerializer);
    return execute();
  }
  
  @Override
  public <N> MutationResult delete(K key, String cf, N columnName,
      Serializer<N> nameSerializer, long clock) {   
    addDeletion(key, cf, columnName, nameSerializer, clock);
    return execute();
  }


/**
 * Deletes a subcolumn of a supercolumn
 * @param <SN> super column type
 * @param <N> subcolumn type
 */
  @Override
  public <SN,N> MutationResult subDelete(final K key, final String cf, final SN supercolumnName,
      final N columnName, final Serializer<SN> sNameSerializer, final Serializer<N> nameSerializer) {
    return new MutationResultImpl(keyspace.doExecute(new KeyspaceOperationCallback<Void>() {
      @Override
      public Void doInKeyspace(KeyspaceService ks) throws HectorException {
        ks.remove(keySerializer.toByteBuffer(key), ThriftFactory.createSuperColumnPath(cf,
            supercolumnName, columnName, sNameSerializer, nameSerializer));
        return null;
      }
    }));
  }  

  @Override
  public <SN> MutationResult superDelete(final K key, final String cf, final SN supercolumnName, 
      final Serializer<SN> sNameSerializer) {
    return new MutationResultImpl(keyspace.doExecute(new KeyspaceOperationCallback<Void>() {
        @Override
        public Void doInKeyspace(KeyspaceService ks) throws HectorException {
          // Remove a Super Column.
          ks.remove(
              keySerializer.toByteBuffer(key), 
              ThriftFactory.createSuperColumnPath(cf, supercolumnName, sNameSerializer));
          return null;
        }
      }));
  }
  
  @Override
  public <SN> MutationResult superDelete(final K key, final String cf, final SN supercolumnName, 
      final Serializer<SN> sNameSerializer) {
    return new MutationResultImpl(keyspace.doExecute(new KeyspaceOperationCallback<Void>() {
        @Override
        public Void doInKeyspace(KeyspaceService ks) throws HectorException {
          // Remove a Super Column.
          ks.remove(
              keySerializer.toByteBuffer(key), 
              ThriftFactory.createSuperColumnPath(cf, supercolumnName, sNameSerializer));
          return null;
        }
      }));
  }
  
  /**
   * Deletes the columns defined in the HSuperColumn. If there are no HColumns attached,
   * we delete the whole thing. 
   * 
   */
  public <SN,N,V> Mutator<K> addSubDelete(K key, String cf, HSuperColumn<SN,N,V> sc) {
    return addSubDelete(key, cf, sc, keyspace.createClock());
  }
  
  public <SN,N,V> Mutator<K> addSubDelete(K key, String cf, HSuperColumn<SN,N,V> sc, long clock) {
    SlicePredicate pred = new SlicePredicate();
    Deletion d = new Deletion(clock);
    if ( sc.getColumns() != null ) {      
      for (HColumn<N, V> col : sc.getColumns()) {
        pred.addToColumn_names(col.getNameSerializer().toByteBuffer(col.getName()));
      }
      d.setPredicate(pred);
    }    
    d.setSuper_column(sc.getNameByteBuffer());
    getPendingMutations().addDeletion(key, Arrays.asList(cf), d);        
    return this;
  }
  
  // schedule an insertion to be executed in batch by the execute method
  // CAVEAT: a large number of calls with a typo in one of them will leave things in an
  // indeterminant state if we dont validate against LIVE (but cached of course)
  // keyspaces and CFs on each add/delete call
  // also, should throw a typed StatementValidationException or similar perhaps?
  @Override
  public <N,V> Mutator<K> addInsertion(K key, String cf, HColumn<N,V> c) {
    getPendingMutations().addInsertion(key, Arrays.asList(cf),
        ((HColumnImpl<N, V>) c).toThrift());
    return this;
  }

  /**
   * Schedule an insertion of a supercolumn to be inserted in batch mode by {@link #execute()}
   */
  @Override
  public <SN,N,V> Mutator<K> addInsertion(K key, String cf, HSuperColumn<SN,N,V> sc) {
    getPendingMutations().addSuperInsertion(key, Arrays.asList(cf),
        ((HSuperColumnImpl<SN,N,V>) sc).toThrift());
    return this;
  }

  /**
   * {@inheritDoc}
   */
  @Override
  public <N> Mutator<K> addDeletion(K key, String cf, N columnName, Serializer<N> nameSerializer) {
    addDeletion(key, cf, columnName, nameSerializer, keyspace.createClock());
    return this;
  }
  
  /**
   * {@inheritDoc}
   */
  @Override
  public <N> Mutator<K> addDeletion(K key, String cf) {
    addDeletion(key, cf, null, null, keyspace.createClock());
    return this;
  }
  
  /**
   * {@inheritDoc}
   */
  @Override
  public <N> Mutator<K> addDeletion(K key, String cf, long clock) {
    addDeletion(key, cf, null, null, clock);
    return this;
  }

  /**
   * {@inheritDoc}
   */
  @Override
  public <N> Mutator<K> addDeletion(K key, String cf, N columnName, Serializer<N> nameSerializer, long clock) {
    SlicePredicate sp = new SlicePredicate();
    Deletion d;
    if ( columnName != null ) {
      sp.addToColumn_names(nameSerializer.toByteBuffer(columnName));
      d = new Deletion(clock).setPredicate(sp);
    } else { 
      d = new Deletion(clock);
    }
    getPendingMutations().addDeletion(key, Arrays.asList(cf), d);
    return this;
  }

  /**
   * Batch executes all mutations scheduled to this Mutator instance by addInsertion, addDeletion etc.
   * May throw a HectorException which is a RuntimeException.
   * @return A MutationResult holds the status.
   */
  @Override
  public MutationResult execute() {
    if (pendingMutations == null || pendingMutations.isEmpty()) {
      return new MutationResultImpl(true, 0, null);
    }
    final BatchMutation<K> mutations = pendingMutations.makeCopy();
    pendingMutations = null;
    return new MutationResultImpl(keyspace.doExecute(new KeyspaceOperationCallback<Void>() {
      @Override
      public Void doInKeyspace(KeyspaceService ks) throws HectorException {
        ks.batchMutate(mutations);
        return null;
      }
    }));
  }

  /**
   * Discards all pending mutations.
   */
  @Override
  public Mutator<K> discardPendingMutations() {
    pendingMutations = null;
    return this;
  }

  @Override
  public String toString() {
    return "Mutator(" + keyspace.toString() + ")";
  }

  private BatchMutation<K> getPendingMutations() {
    if (pendingMutations == null) {
      pendingMutations = new BatchMutation<K>(keySerializer);
    }
    return pendingMutations;
  }

<<<<<<< HEAD
  @Override
  public <SN, N> Mutator<K> addSubDelete(K key, String cf, SN sColumnName,
      N columnName, Serializer<SN> sNameSerializer, Serializer<N> nameSerializer) {
    return addSubDelete(key, cf, sColumnName, columnName, sNameSerializer, nameSerializer, keyspace.createClock());
  }
  
  @Override
  public <SN, N> Mutator<K> addSubDelete(K key, String cf, SN sColumnName,
      N columnName, Serializer<SN> sNameSerializer, Serializer<N> nameSerializer, long clock) {
    Deletion d = new Deletion(clock);            
    SlicePredicate predicate = new SlicePredicate();
    predicate.addToColumn_names(nameSerializer.toByteBuffer(columnName));
    d.setPredicate(predicate);
    d.setSuper_column(sNameSerializer.toByteBuffer(sColumnName));
    getPendingMutations().addDeletion(key, Arrays.asList(cf), d);
    return this;
  }


  
  @Override
  public <SN> Mutator<K> addSuperDelete(K key, String cf, SN sColumnName,
      Serializer<SN> sNameSerializer) {    
    Deletion d = new Deletion();            
    d.setSuper_column(sNameSerializer.toByteBuffer(sColumnName));
    getPendingMutations().addDeletion(key, Arrays.asList(cf), d);   
    return this;
  }
=======
>>>>>>> c85bb564

}<|MERGE_RESOLUTION|>--- conflicted
+++ resolved
@@ -111,20 +111,6 @@
       }));
   }
   
-  @Override
-  public <SN> MutationResult superDelete(final K key, final String cf, final SN supercolumnName, 
-      final Serializer<SN> sNameSerializer) {
-    return new MutationResultImpl(keyspace.doExecute(new KeyspaceOperationCallback<Void>() {
-        @Override
-        public Void doInKeyspace(KeyspaceService ks) throws HectorException {
-          // Remove a Super Column.
-          ks.remove(
-              keySerializer.toByteBuffer(key), 
-              ThriftFactory.createSuperColumnPath(cf, supercolumnName, sNameSerializer));
-          return null;
-        }
-      }));
-  }
   
   /**
    * Deletes the columns defined in the HSuperColumn. If there are no HColumns attached,
@@ -257,7 +243,7 @@
     return pendingMutations;
   }
 
-<<<<<<< HEAD
+
   @Override
   public <SN, N> Mutator<K> addSubDelete(K key, String cf, SN sColumnName,
       N columnName, Serializer<SN> sNameSerializer, Serializer<N> nameSerializer) {
@@ -286,7 +272,5 @@
     getPendingMutations().addDeletion(key, Arrays.asList(cf), d);   
     return this;
   }
-=======
->>>>>>> c85bb564
 
 }