package me.prettyprint.cassandra.model;

import java.nio.ByteBuffer;
import java.util.LinkedHashMap;
import java.util.List;

import me.prettyprint.cassandra.serializers.IntegerSerializer;
import me.prettyprint.cassandra.serializers.LongSerializer;
import me.prettyprint.hector.api.Serializer;
import me.prettyprint.hector.api.beans.Row;

import org.apache.cassandra.thrift.Column;
import org.apache.cassandra.thrift.CqlResultType;

/**
 * Row wrapper specific to the multi-type results capable from a CqlQuery.
 * This is a bit more convoluted than I would like, put most of this API 
 * is still moving around, so we will stick with the overloading for now.
 * 
 * @author zznate
 */
public final class CqlRows<K, N, V> extends OrderedRowsImpl<K, N, V> {

  private final CqlResultType resultType;
  private int count;
  
  /**
   * Constructed for {@link CqlResultType#ROWS}
   * @param thriftRet
   * @param nameSerializer
   * @param valueSerializer
   * @param resultType
   */
  public CqlRows(LinkedHashMap<K, List<Column>> thriftRet,
      Serializer<N> nameSerializer, Serializer<V> valueSerializer) {
    super(thriftRet, nameSerializer, valueSerializer);
    this.resultType = CqlResultType.ROWS;
    // test for a count object. eeewww.
    
    if ( getCount() == 1 ) {
      Row row = iterator().next();
      if ( row.getColumnSlice().getColumnByName("count") != null ) {   
        count = LongSerializer.get().fromByteBuffer(row.getColumnSlice().getColumnByName("count").getValueBytes()).intValue();
      }
    }
  }
  

  
  /**
   * Constructed as empty for {@link CqlResultType#VOID}
   */
  public CqlRows() {
    super();
    this.resultType = CqlResultType.VOID;    
  }

  /**
   * Will throw an IllegalArgumentException if called on a query that was not
   * {@link CqlResultType#INT}
   * @return
   */
  public int getAsCount() {
<<<<<<< HEAD
    if (resultType != CqlResultType.INT) 
      throw new IllegalArgumentException("Attempted to extract count from the wrong type of CQL query: " + resultType.toString());
=======
    
>>>>>>> 80056e5e
    return count;
  }
  
}<|MERGE_RESOLUTION|>--- conflicted
+++ resolved
@@ -61,12 +61,7 @@
    * @return
    */
   public int getAsCount() {
-<<<<<<< HEAD
-    if (resultType != CqlResultType.INT) 
-      throw new IllegalArgumentException("Attempted to extract count from the wrong type of CQL query: " + resultType.toString());
-=======
     
->>>>>>> 80056e5e
     return count;
   }
   
