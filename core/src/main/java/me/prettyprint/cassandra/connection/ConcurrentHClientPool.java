--- conflicted
+++ resolved
@@ -64,11 +64,7 @@
 
   @Override
   public HClient borrowClient() throws HectorException {
-<<<<<<< HEAD
-    if ( cassandraHost.getMaxActive() == 0 ) {
-      return createClient();
-    }
-=======
+
     HClient client = borrowClientImpl();
     //TODO: make timeout configurable, 0 to disable
     while ( !client.testClient(100) ) {
@@ -80,7 +76,7 @@
   }
 
   protected HClient borrowClientImpl() throws HectorException {
->>>>>>> d9ea2caf
+
     if ( !active.get() ) {
       throw new HInactivePoolException("Attempt to borrow on in-active pool: " + getName());
     }
