package me.prettyprint.cassandra.connection;

import java.util.Collections;
import java.util.HashSet;
import java.util.Iterator;
import java.util.Set;
import java.util.concurrent.LinkedBlockingQueue;
import java.util.concurrent.TimeUnit;

import me.prettyprint.cassandra.service.CassandraHost;
import me.prettyprint.cassandra.service.CassandraHostConfigurator;
import me.prettyprint.cassandra.service.ExceptionsTranslator;
import me.prettyprint.hector.api.exceptions.HCassandraInternalException;
import me.prettyprint.hector.api.exceptions.HectorException;
import me.prettyprint.hector.api.exceptions.HectorTransportException;

import org.apache.thrift.transport.TTransportException;
import org.slf4j.Logger;
import org.slf4j.LoggerFactory;

import com.google.common.collect.Sets;

public class CassandraHostRetryService extends BackgroundCassandraHostService {

  private static Logger log = LoggerFactory.getLogger(CassandraHostRetryService.class);

  public static final int DEF_QUEUE_SIZE = -1;
  public static final int DEF_RETRY_DELAY = 10;
  private final LinkedBlockingQueue<CassandraHost> downedHostQueue;
  private final ExceptionsTranslator exceptionsTranslator;

  public CassandraHostRetryService(HConnectionManager connectionManager,
      CassandraHostConfigurator cassandraHostConfigurator) {
    super(connectionManager, cassandraHostConfigurator);
    this.exceptionsTranslator = connectionManager.exceptionsTranslator;
    this.retryDelayInSeconds = cassandraHostConfigurator.getRetryDownedHostsDelayInSeconds();
    downedHostQueue = new LinkedBlockingQueue<CassandraHost>(cassandraHostConfigurator.getRetryDownedHostsQueueSize() < 1 
        ? Integer.MAX_VALUE : cassandraHostConfigurator.getRetryDownedHostsQueueSize());
          
    sf = executor.scheduleWithFixedDelay(new RetryRunner(), this.retryDelayInSeconds,this.retryDelayInSeconds, TimeUnit.SECONDS);

    log.info("Downed Host Retry service started with queue size {} and retry delay {}s",
        cassandraHostConfigurator.getRetryDownedHostsQueueSize(),
        retryDelayInSeconds);
  }

  @Override
  void shutdown() {
    log.info("Downed Host retry shutdown hook called");
    if ( sf != null ) {
      sf.cancel(true);
    }
    if ( executor != null ) {
      executor.shutdownNow();
    }
    log.info("Downed Host retry shutdown complete");
  }

  public void add(CassandraHost cassandraHost) {
    downedHostQueue.add(cassandraHost);
    if ( log.isInfoEnabled() ) {
      log.info("Host detected as down was added to retry queue: {}", cassandraHost.getName());
    }
  }

  public boolean remove(CassandraHost cassandraHost) {
      return downedHostQueue.remove(cassandraHost);
  }
  
  public boolean contains(CassandraHost cassandraHost) {
    return downedHostQueue.contains(cassandraHost);
  }

  public Set<CassandraHost> getDownedHosts() {
    return Collections.unmodifiableSet(new HashSet<CassandraHost>(downedHostQueue));
  }

  @Override
  public void applyRetryDelay() {
    sf.cancel(false);
    executor.schedule(new RetryRunner(), retryDelayInSeconds, TimeUnit.SECONDS);
  }

  public void flushQueue() {
    downedHostQueue.clear();
    log.info("Downed Host retry queue flushed.");
  }



  class RetryRunner implements Runnable {

    @Override
    public void run() {
      if( downedHostQueue.isEmpty()) {
          log.debug("Retry service fired... nothing to do.");
          return;
      }  
      Iterator<CassandraHost> iter = downedHostQueue.iterator();
      while( iter.hasNext() ) {
<<<<<<< HEAD
         CassandraHost cassandraHost = iter.next();
         if( cassandraHost == null ) {
             continue;
         }
         boolean reconnected = verifyConnection(cassandraHost);
         log.info("Downed Host retry status {} with host: {}", reconnected, cassandraHost.getName());
         if ( reconnected ) {
           connectionManager.addCassandraHost(cassandraHost);
           //we can't call iter.remove() based on return value of connectionManager.addCassandraHost, since
           //that returns false if an error occurs, or if the host already exists
           if(connectionManager.getHosts().contains(cassandraHost)) {
               iter.remove();
           }
         }
=======
        CassandraHost cassandraHost = iter.next();
        if( cassandraHost == null ) {
          continue;
        }
        if( !alreadyTried.add(cassandraHost) ) {
          iter.remove();
          continue;
        }
        boolean reconnected = verifyConnection(cassandraHost);
        log.info("Downed Host retry status {} with host: {}", reconnected, cassandraHost.getName());
        if ( reconnected ) {
          connectionManager.addCassandraHost(cassandraHost);
          //we can't call iter.remove() based on return value of connectionManager.addCassandraHost, since
          //that returns false if an error occurs, or if the host already exists
          if(connectionManager.getHosts().contains(cassandraHost)) {
            iter.remove();
          }
        }
>>>>>>> 249a07e4
      }
    }

    private boolean verifyConnection(CassandraHost cassandraHost) {
      if ( cassandraHost == null ) {
        return false;
      }
      boolean found = false;
      HThriftClient client = new HThriftClient(cassandraHost);
      try {
        
        client.open();
        found = client.getCassandra().describe_cluster_name() != null;
        client.close();              
      } catch (HectorTransportException he) {        
        log.warn("Downed {} host still appears to be down: {}", cassandraHost, he.getMessage());
      } catch (Exception ex) {
                
        log.error("Downed Host retry failed attempt to verify CassandraHost", ex);
        
      } 
      return found;
    }

  }

}<|MERGE_RESOLUTION|>--- conflicted
+++ resolved
@@ -98,28 +98,8 @@
       }  
       Iterator<CassandraHost> iter = downedHostQueue.iterator();
       while( iter.hasNext() ) {
-<<<<<<< HEAD
-         CassandraHost cassandraHost = iter.next();
-         if( cassandraHost == null ) {
-             continue;
-         }
-         boolean reconnected = verifyConnection(cassandraHost);
-         log.info("Downed Host retry status {} with host: {}", reconnected, cassandraHost.getName());
-         if ( reconnected ) {
-           connectionManager.addCassandraHost(cassandraHost);
-           //we can't call iter.remove() based on return value of connectionManager.addCassandraHost, since
-           //that returns false if an error occurs, or if the host already exists
-           if(connectionManager.getHosts().contains(cassandraHost)) {
-               iter.remove();
-           }
-         }
-=======
         CassandraHost cassandraHost = iter.next();
         if( cassandraHost == null ) {
-          continue;
-        }
-        if( !alreadyTried.add(cassandraHost) ) {
-          iter.remove();
           continue;
         }
         boolean reconnected = verifyConnection(cassandraHost);
@@ -132,7 +112,6 @@
             iter.remove();
           }
         }
->>>>>>> 249a07e4
       }
     }
 
